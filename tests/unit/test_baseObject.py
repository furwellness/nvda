--- conflicted
+++ resolved
@@ -7,16 +7,9 @@
 """Unit tests for the baseObject module, its classes and their derivatives."""
 
 import unittest
-<<<<<<< HEAD
-from baseObject import AutoPropertyObject, ScriptableObject
-from .objectProvider import PlaceholderNVDAObject
-from scriptHandler import script
-from abc import abstractmethod
-=======
 from baseObject import AutoPropertyObject
 from .objectProvider import PlaceholderNVDAObject
 from scriptHandler import script
->>>>>>> 86f79e6b
 
 class NVDAObjectWithDecoratedScript(PlaceholderNVDAObject):
 	"""An object with a decorated script."""
