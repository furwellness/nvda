--- conflicted
+++ resolved
@@ -1,485 +1,458 @@
-#appModules/outlook.py
-#A part of NonVisual Desktop Access (NVDA)
-#Copyright (C) 2006-2010 NVDA Contributors <http://www.nvda-project.org/>
-#This file is covered by the GNU General Public License.
-#See the file COPYING for more details.
+#appModules/outlook.py
+#A part of NonVisual Desktop Access (NVDA)
+#Copyright (C) 2006-2010 NVDA Contributors <http://www.nvda-project.org/>
+#This file is covered by the GNU General Public License.
+#See the file COPYING for more details.
+
+from comtypes import COMError
+import comtypes.client
+from hwPortUtils import SYSTEMTIME
+import scriptHandler
+import winKernel
+import comHelper
+import winUser
+from logHandler import log
+import appModuleHandler
+import eventHandler
+import UIAHandler
+import api
+import controlTypes
+import config
+import speech
+import ui
+from NVDAObjects.IAccessible import IAccessible
+from NVDAObjects.window import Window
+from NVDAObjects.IAccessible.MSHTML import MSHTML
+from NVDAObjects.behaviors import RowWithFakeNavigation
+from NVDAObjects.UIA import UIA
+
+importanceLabels={
+	# Translators: for a high importance email
+	2:_("high importance"),
+	# Translators: For a low importance email
+	0:_("low importance"),
+}
+
+def getContactString(obj):
+		return ", ".join([x for x in [obj.fullName,obj.companyName,obj.jobTitle,obj.email1address] if x and not x.isspace()])
+
+def getReceivedMessageString(obj):
+	nameList=[]
+	nameList.append(obj.senderName)
+	# Translators: This is presented in outlook or live mail, email subject
+	nameList.append(_("subject: %s")%obj.subject)
+	# Translators: This is presented in outlook or live mail, email received time
+	nameList.append(_("received: %s")%obj.receivedTime)
+
+	text=", ".join(nameList)
+	if obj.unread:
+		text="%s %s"%(_("unread"),text)
+	if obj.attachments.count>0:
+		# Translators: This is presented in outlook or live mail, indicating email attachments
+		text="%s %s"%(_("attachment"),text)
+	return text
+
+def getSentMessageString(obj):
+	nameList=[]
+	nameList.append(obj.to)
+	nameList.append(_("subject: %s")%obj.subject)
+	# Translators: This is presented in outlook or live mail, email sent date
+	nameList.append(_("sent: %s")%obj.sentOn)
+	return ", ".join(nameList)
+
+class AppModule(appModuleHandler.AppModule):
+
+	_hasTriedoutlookAppSwitch=False
+
+	def _registerCOMWithFocusJuggle(self):
+		import wx
+		import gui
+		# Translators: A title for a dialog shown while Microsoft PowerPoint initializes
+		d=wx.Dialog(None,title=_("Waiting for Outlook..."))
+		gui.mainFrame.prePopup()
+		d.Show()
+		self._hasTriedoutlookAppSwitch=True
+		#Make sure NVDA detects and reports focus on the waiting dialog
+		api.processPendingEvents()
+		comtypes.client.PumpEvents(1)
+		d.Destroy()
+		gui.mainFrame.postPopup()
+
+	def _get_nativeOm(self):
+		try:
+			nativeOm=comHelper.getActiveObject("outlook.application",dynamic=True)
+		except (COMError,WindowsError):
+			nativeOm=None
+		if not nativeOm and not self._hasTriedoutlookAppSwitch:
+			self._registerCOMWithFocusJuggle()
+			return None
+		self.nativeOm=nativeOm
+		return self.nativeOm
+
+	def _get_outlookVersion(self):
+		nativeOm=self.nativeOm
+		if nativeOm:
+			outlookVersion=int(nativeOm.version.split('.')[0])
+		else:
+			outlookVersion=0
+		return outlookVersion
+
+	def isBadUIAWindow(self,hwnd):
+		if winUser.getClassName(hwnd) in ("WeekViewWnd","DayViewWnd"):
+			return True
+		return False
+
+	def event_NVDAObject_init(self,obj):
+		role=obj.role
+		windowClassName=obj.windowClassName
+		controlID=obj.windowControlID
+		#The control showing plain text messages has very stuffed parents
+		#Use the grandparent window as its parent
+		if role==controlTypes.ROLE_EDITABLETEXT and windowClassName=="RichEdit20W" and controlID==8224:
+			obj.parent=Window._get_parent(Window._get_parent(obj))
+		#The control that shows HTML messages has stuffed parents. Use the control's parent window as its parent
+		if windowClassName=="Internet Explorer_Server" and role==controlTypes.ROLE_PANE and not isinstance(obj,MSHTML):
+			obj.parent=Window._get_parent(Window._get_parent(obj))
+		if role in (controlTypes.ROLE_MENUBAR,controlTypes.ROLE_MENUITEM):
+			obj.description=None
+		if role in (controlTypes.ROLE_TREEVIEW,controlTypes.ROLE_TREEVIEWITEM,controlTypes.ROLE_LIST,controlTypes.ROLE_LISTITEM):
+			obj.shouldAllowIAccessibleFocusEvent=True
+		if ((windowClassName=="SUPERGRID" and controlID==4704) or (windowClassName=="rctrl_renwnd32" and controlID==109)) and role==controlTypes.ROLE_UNKNOWN:
+			obj.role=controlTypes.ROLE_LISTITEM
+
+	def chooseNVDAObjectOverlayClasses(self, obj, clsList):
+		# Currently all our custom classes are IAccessible
+		if isinstance(obj,UIA) and obj.UIAElement.cachedClassName in ("LeafRow","ThreadItem","ThreadHeader"):
+			clsList.insert(0,UIAGridRow)
+		if not isinstance(obj,IAccessible):
+			return
+		role=obj.role
+		windowClassName=obj.windowClassName
+		states=obj.states
+		controlID=obj.windowControlID
+		if windowClassName=="MsoCommandBar" and role==controlTypes.ROLE_TOOLBAR:
+			clsList.insert(0,MsoCommandBarToolBar)
+		elif windowClassName=="REListBox20W" and role==controlTypes.ROLE_CHECKBOX:
+			clsList.insert(0,REListBox20W_CheckBox)
+		elif role==controlTypes.ROLE_LISTITEM and (windowClassName.startswith("REListBox") or windowClassName.startswith("NetUIHWND")):
+			clsList.insert(0,AutoCompleteListItem)
+		if role==controlTypes.ROLE_LISTITEM and windowClassName=="OUTEXVLB":
+			clsList.insert(0, AddressBookEntry)
+			return
+		if (windowClassName=="SUPERGRID" and controlID==4704) or (windowClassName=="rctrl_renwnd32" and controlID==109):
+			outlookVersion=self.outlookVersion
+			if outlookVersion and outlookVersion<=9:
+				clsList.insert(0, MessageList_pre2003)
+			elif obj.event_objectID==winUser.OBJID_CLIENT and obj.event_childID==0:
+				clsList.insert(0,SuperGridClient2010)
+		if (windowClassName == "AfxWndW" and controlID==109) or (windowClassName in ("WeekViewWnd","DayViewWnd")):
+			clsList.insert(0,CalendarView)
+
+class REListBox20W_CheckBox(IAccessible):
+
+	def script_checkbox(self, gesture):
+		gesture.send()
+		self.event_stateChange()
+
+	__gestures={
+		"kb:space":"checkbox",
+	}
+
+class SuperGridClient2010(IAccessible):
+
+	def isDuplicateIAccessibleEvent(self,obj):
+		return False
+
+	def _get_shouldAllowIAccessibleFocusEvent(self):
+		# The window must really have focus.
+		# Outlook can sometimes fire invalid focus events when showing daily tasks within the calendar.
+		if winUser.getGUIThreadInfo(self.windowThreadID).hwndFocus!=self.windowHandle:
+			return False
+		return super(SuperGridClient2010,self).shouldAllowIAccessibleFocusEvent
 
-from comtypes import COMError
-import comtypes.client
-from hwPortUtils import SYSTEMTIME
-import scriptHandler
-import winKernel
-import comHelper
-import winUser
-from logHandler import log
-import appModuleHandler
-import eventHandler
-import UIAHandler
-import api
-import controlTypes
-import config
-import speech
-import ui
-from NVDAObjects.IAccessible import IAccessible
-from NVDAObjects.window import Window
-from NVDAObjects.IAccessible.MSHTML import MSHTML
-from NVDAObjects.behaviors import RowWithFakeNavigation
-from NVDAObjects.UIA import UIA
+	def event_gainFocus(self):
+		# #3834: UIA has a much better implementation for rows, so use it if available.
+		if self.appModule.outlookVersion<14 or not UIAHandler.handler:
+			return super(SuperGridClient2010,self).event_gainFocus()
+		try:
+			kwargs = {}
+			UIA.kwargsFromSuper(kwargs, relation="focus")
+			obj=UIA(**kwargs)
+		except:
+			log.debugWarning("Retrieving UIA focus failed", exc_info=True)
+			return super(SuperGridClient2010,self).event_gainFocus()
+		if not isinstance(obj,UIAGridRow):
+			return super(SuperGridClient2010,self).event_gainFocus()
+		obj.parent=self.parent
+		eventHandler.executeEvent("gainFocus",obj)
 
-importanceLabels={
-	# Translators: for a high importance email
-	2:_("high importance"),
-	# Translators: For a low importance email
-	0:_("low importance"),
-}
+class MessageList_pre2003(IAccessible):
+
+	def _get_name(self):
+		if hasattr(self,'curMessageItem'):
+			return self.curMessageItem.msg.parent.name
+
+	def _get_role(self):
+		return controlTypes.ROLE_LIST
+
+	def _get_firstChild(self):
+		return getattr(self,"curMessageItem",None)
+
+	def _get_children(self):
+		child=getattr(self,"curMessageItem",None)
+		if child:
+			return [child]
+		else:
+			return []
+
+	def event_gainFocus(self):
+		try:
+			msg=self.nativeOm.ActiveExplorer().selection[0]
+		except:
+			msg=None
+			pass
+		if msg:
+			self.curMessageItem=MessageItem(self,msg)
+		super(MessageList_pre2003,self).event_gainFocus()
+		if msg:
+			eventHandler.executeEvent("gainFocus",self.curMessageItem)
+
+	def script_moveByMessage(self,gesture):
+		if hasattr(self,'curMessageItem'):
+			oldEntryID=self.curMessageItem.msg.entryID
+		else:
+			oldEntryID=None
+		gesture.send()
+		try:
+			msg=self.nativeOm.ActiveExplorer().selection[0]
+		except:
+			msg=None
+			pass
+		if msg:
+			messageItem=MessageItem(self,msg)
+			newEntryID=messageItem.msg.entryID
+			if newEntryID!=oldEntryID:
+				self.curMessageItem=messageItem
+				eventHandler.executeEvent("gainFocus",messageItem)
+
+	__moveByMessageGestures = (
+		"kb:downArrow",
+		"kb:upArrow",
+		"kb:home",
+		"kb:end",
+		"kb:delete",
+	)
+
+	def initOverlayClass(self):
+		for gesture in self.__moveByMessageGestures:
+			self.bindGesture(gesture, "moveByMessage")
+
+class MessageItem(Window):
+
+	def __init__(self,windowHandle=None,parent=None,msg=None):
+		if not parent or not msg:
+			raise ArguementError("__init__ needs windowHandle, parent and msg arguments")
+		if not windowHandle:
+			windowHandle=parent.windowHandle
+		self.msg=msg
+		self.parent=parent
+		Window.__init__(self,windowHandle=windowHandle)
+
+	def _get_name(self):
+		typeID=self.msg.Class
+		if typeID==40:
+			return getContactString(self.msg)
+		elif typeID==43:
+			return getReceivedMessageString(self.msg)
+
+	def _get_role(self):
+		return controlTypes.ROLE_LISTITEM
+
+	def _get_states(self):
+		return frozenset([controlTypes.STATE_SELECTED])
+
+class AddressBookEntry(IAccessible):
+
+	def script_moveByEntry(self,gesture):
+		gesture.send()
+		eventHandler.queueEvent("nameChange",self)
+
+	__moveByEntryGestures = (
+		"kb:downArrow",
+		"kb:upArrow",
+		"kb:home",
+		"kb:end",
+		"kb:delete",
+	)
+
+	def initOverlayClass(self):
+		for gesture in self.__moveByEntryGestures:
+			self.bindGesture(gesture, "moveByEntry")
+
+class AutoCompleteListItem(IAccessible):
+
+	def event_stateChange(self):
+		states=self.states
+		focus=api.getFocusObject()
+		if (focus.role==controlTypes.ROLE_EDITABLETEXT or focus.role==controlTypes.ROLE_BUTTON) and controlTypes.STATE_SELECTED in states and controlTypes.STATE_INVISIBLE not in states and controlTypes.STATE_UNAVAILABLE not in states and controlTypes.STATE_OFFSCREEN not in states:
+			speech.cancelSpeech()
+			ui.message(self.name)
+
+class MsoCommandBarToolBar(IAccessible):
+
+	def _get_isPresentableFocusAncestor(self):
+		# #4096: Many single controls in Signature dialog wrapped in their own SmoCommandBar toolbar.
+		# Therefore suppress reporting of these toolbars in focus ancestry if they only have one child.
+		if self.childCount==1:
+			return False
+		return super(MsoCommandBarToolBar,self).isPresentableFocusAncestor
+
+	def _get_name(self):
+		name=super(MsoCommandBarToolBar,self).name
+		# #3407: overly verbose and programmatic toolbar label
+		if name and name.startswith('MSO Generic Control Container'):
+			name=u""
+		return name
+
+	def _get_description(self):
+		description=super(MsoCommandBarToolBar,self).description
+		# #3407: overly verbose and programmatic toolbar description
+		if description and description.startswith('MSO Generic Control Container'):
+			description=u""
+		return description
 
-def getContactString(obj):
-		return ", ".join([x for x in [obj.fullName,obj.companyName,obj.jobTitle,obj.email1address] if x and not x.isspace()])
+class CalendarView(IAccessible):
+	"""Support for announcing time slots and appointments in Outlook Calendar.
+	"""
+
+	_lastStartDate=None
+
+	def _generateTimeRangeText(self,startTime,endTime):
+		startText=winKernel.GetTimeFormat(winKernel.LOCALE_USER_DEFAULT, winKernel.TIME_NOSECONDS, startTime, None)
+		endText=winKernel.GetTimeFormat(winKernel.LOCALE_USER_DEFAULT, winKernel.TIME_NOSECONDS, endTime, None)
+		startDate=startTime.date()
+		endDate=endTime.date()
+		if not CalendarView._lastStartDate or startDate!=CalendarView._lastStartDate or endDate!=startDate: 
+			startText="%s %s"%(winKernel.GetDateFormat(winKernel.LOCALE_USER_DEFAULT, winKernel.DATE_LONGDATE, startTime, None),startText)
+		if endDate!=startDate:
+			endText="%s %s"%(winKernel.GetDateFormat(winKernel.LOCALE_USER_DEFAULT, winKernel.DATE_LONGDATE, endTime, None),endText)
+		CalendarView._lastStartDate=startDate
+		return "%s to %s"%(startText,endText)
+
+	def isDuplicateIAccessibleEvent(self,obj):
+		return False
+
+	def script_moveByEntry(self,gesture):
+		gesture.send()
+		api.processPendingEvents(processEventQueue=False)
+		if eventHandler.isPendingEvents('gainFocus'):
+			return
+		eventHandler.executeEvent("gainFocus",self)
+
+	def reportFocus(self):
+		if self.appModule.outlookVersion>=13 and self.appModule.nativeOm:
+			e=self.appModule.nativeOm.activeExplorer()
+			s=e.selection
+			if s.count>0:
+				p=s.item(1)
+				try:
+					start=p.start
+					end=p.end
+				except COMError:
+					return super(CalendarView,self).reportFocus()
+				t=self._generateTimeRangeText(start,end)
+				speech.speakMessage("Appointment %s, %s"%(p.subject,t))
+			else:
+				v=e.currentView
+				selectedStartTime=v.selectedStartTime
+				selectedEndTime=v.selectedEndTime
+				timeSlotText=self._generateTimeRangeText(selectedStartTime,selectedEndTime)
+				startLimit="%s %s"%(winKernel.GetDateFormat(winKernel.LOCALE_USER_DEFAULT, winKernel.DATE_LONGDATE, selectedStartTime, None),winKernel.GetTimeFormat(winKernel.LOCALE_USER_DEFAULT, winKernel.TIME_NOSECONDS, selectedStartTime, None))
+				endLimit="%s %s"%(winKernel.GetDateFormat(winKernel.LOCALE_USER_DEFAULT, winKernel.DATE_LONGDATE, selectedEndTime, None),winKernel.GetTimeFormat(winKernel.LOCALE_USER_DEFAULT, winKernel.TIME_NOSECONDS, selectedEndTime, None))
+				query='[Start] < "{endLimit}" And [End] > "{startLimit}"'.format(startLimit=startLimit,endLimit=endLimit)
+				i=e.currentFolder.items
+				i.sort('[Start]')
+				i.IncludeRecurrences =True
+				if i.find(query):
+					timeSlotText="has appointment "+timeSlotText
+				speech.speakMessage(timeSlotText)
+		else:
+			self.event_valueChange()
 
-def getReceivedMessageString(obj):
-	nameList=[]
-	nameList.append(obj.senderName)
-	# Translators: This is presented in outlook or live mail, email subject
-	nameList.append(_("subject: %s")%obj.subject)
-	# Translators: This is presented in outlook or live mail, email received time
-	nameList.append(_("received: %s")%obj.receivedTime)
-
-	text=", ".join(nameList)
-	if obj.unread:
-		text="%s %s"%(_("unread"),text)
-	if obj.attachments.count>0:
-		# Translators: This is presented in outlook or live mail, indicating email attachments
-		text="%s %s"%(_("attachment"),text)
-	return text
-
-def getSentMessageString(obj):
-	nameList=[]
-	nameList.append(obj.to)
-	nameList.append(_("subject: %s")%obj.subject)
-	# Translators: This is presented in outlook or live mail, email sent date
-	nameList.append(_("sent: %s")%obj.sentOn)
-	return ", ".join(nameList)
-
-class AppModule(appModuleHandler.AppModule):
-
-	_hasTriedoutlookAppSwitch=False
-
-	def _registerCOMWithFocusJuggle(self):
-		import wx
-		import gui
-		# Translators: A title for a dialog shown while Microsoft PowerPoint initializes
-		d=wx.Dialog(None,title=_("Waiting for Outlook..."))
-		gui.mainFrame.prePopup()
-		d.Show()
-		self._hasTriedoutlookAppSwitch=True
-		#Make sure NVDA detects and reports focus on the waiting dialog
-		api.processPendingEvents()
-		comtypes.client.PumpEvents(1)
-		d.Destroy()
-		gui.mainFrame.postPopup()
-
-	def _get_nativeOm(self):
-		try:
-			nativeOm=comHelper.getActiveObject("outlook.application",dynamic=True)
-		except (COMError,WindowsError):
-			nativeOm=None
-		if not nativeOm and not self._hasTriedoutlookAppSwitch:
-			self._registerCOMWithFocusJuggle()
-			return None
-		self.nativeOm=nativeOm
-		return self.nativeOm
-
-	def _get_outlookVersion(self):
-		nativeOm=self.nativeOm
-		if nativeOm:
-			outlookVersion=int(nativeOm.version.split('.')[0])
-		else:
-			outlookVersion=0
-		return outlookVersion
-
-	def isBadUIAWindow(self,hwnd):
-		if winUser.getClassName(hwnd) in ("WeekViewWnd","DayViewWnd"):
-			return True
-		return False
-
-	def event_NVDAObject_init(self,obj):
-		role=obj.role
-		windowClassName=obj.windowClassName
-		controlID=obj.windowControlID
-		#The control showing plain text messages has very stuffed parents
-		#Use the grandparent window as its parent
-		if role==controlTypes.ROLE_EDITABLETEXT and windowClassName=="RichEdit20W" and controlID==8224:
-			obj.parent=Window._get_parent(Window._get_parent(obj))
-		#The control that shows HTML messages has stuffed parents. Use the control's parent window as its parent
-		if windowClassName=="Internet Explorer_Server" and role==controlTypes.ROLE_PANE and not isinstance(obj,MSHTML):
-			obj.parent=Window._get_parent(Window._get_parent(obj))
-		if role in (controlTypes.ROLE_MENUBAR,controlTypes.ROLE_MENUITEM):
-			obj.description=None
-		if role in (controlTypes.ROLE_TREEVIEW,controlTypes.ROLE_TREEVIEWITEM,controlTypes.ROLE_LIST,controlTypes.ROLE_LISTITEM):
-			obj.shouldAllowIAccessibleFocusEvent=True
-		if ((windowClassName=="SUPERGRID" and controlID==4704) or (windowClassName=="rctrl_renwnd32" and controlID==109)) and role==controlTypes.ROLE_UNKNOWN:
-			obj.role=controlTypes.ROLE_LISTITEM
-
-	def chooseNVDAObjectOverlayClasses(self, obj, clsList):
-		# Currently all our custom classes are IAccessible
-		if isinstance(obj,UIA) and obj.UIAElement.cachedClassName in ("LeafRow","ThreadItem","ThreadHeader"):
-			clsList.insert(0,UIAGridRow)
-		if not isinstance(obj,IAccessible):
-			return
-		role=obj.role
-		windowClassName=obj.windowClassName
-		states=obj.states
-		controlID=obj.windowControlID
-		if windowClassName=="MsoCommandBar" and role==controlTypes.ROLE_TOOLBAR:
-			clsList.insert(0,MsoCommandBarToolBar)
-		elif windowClassName=="REListBox20W" and role==controlTypes.ROLE_CHECKBOX:
-			clsList.insert(0,REListBox20W_CheckBox)
-		elif role==controlTypes.ROLE_LISTITEM and (windowClassName.startswith("REListBox") or windowClassName.startswith("NetUIHWND")):
-			clsList.insert(0,AutoCompleteListItem)
-		if role==controlTypes.ROLE_LISTITEM and windowClassName=="OUTEXVLB":
-			clsList.insert(0, AddressBookEntry)
-			return
-		if (windowClassName=="SUPERGRID" and controlID==4704) or (windowClassName=="rctrl_renwnd32" and controlID==109):
-			outlookVersion=self.outlookVersion
-			if outlookVersion and outlookVersion<=9:
-				clsList.insert(0, MessageList_pre2003)
-			elif obj.event_objectID==winUser.OBJID_CLIENT and obj.event_childID==0:
-				clsList.insert(0,SuperGridClient2010)
-		if (windowClassName == "AfxWndW" and controlID==109) or (windowClassName in ("WeekViewWnd","DayViewWnd")):
-			clsList.insert(0,CalendarView)
-
-class REListBox20W_CheckBox(IAccessible):
-
-	def script_checkbox(self, gesture):
-		gesture.send()
-		self.event_stateChange()
-
-	__gestures={
-		"kb:space":"checkbox",
-	}
-
-class SuperGridClient2010(IAccessible):
-
-	def isDuplicateIAccessibleEvent(self,obj):
-		return False
-
-	def _get_shouldAllowIAccessibleFocusEvent(self):
-		# The window must really have focus.
-		# Outlook can sometimes fire invalid focus events when showing daily tasks within the calendar.
-		if winUser.getGUIThreadInfo(self.windowThreadID).hwndFocus!=self.windowHandle:
-			return False
-		return super(SuperGridClient2010,self).shouldAllowIAccessibleFocusEvent
-
-	def event_gainFocus(self):
-		# #3834: UIA has a much better implementation for rows, so use it if available.
-		if self.appModule.outlookVersion<14 or not UIAHandler.handler:
-			return super(SuperGridClient2010,self).event_gainFocus()
-		try:
-			kwargs = {}
-			UIA.kwargsFromSuper(kwargs, relation="focus")
-			obj=UIA(**kwargs)
-		except:
-			log.debugWarning("Retrieving UIA focus failed", exc_info=True)
-			return super(SuperGridClient2010,self).event_gainFocus()
-		if not isinstance(obj,UIAGridRow):
-			return super(SuperGridClient2010,self).event_gainFocus()
-		obj.parent=self.parent
-		eventHandler.executeEvent("gainFocus",obj)
-
-class MessageList_pre2003(IAccessible):
-
-	def _get_name(self):
-		if hasattr(self,'curMessageItem'):
-			return self.curMessageItem.msg.parent.name
-
-	def _get_role(self):
-		return controlTypes.ROLE_LIST
-
-	def _get_firstChild(self):
-		return getattr(self,"curMessageItem",None)
-
-	def _get_children(self):
-		child=getattr(self,"curMessageItem",None)
-		if child:
-			return [child]
-		else:
-			return []
-
-	def event_gainFocus(self):
-		try:
-			msg=self.nativeOm.ActiveExplorer().selection[0]
-		except:
-			msg=None
-			pass
-		if msg:
-			self.curMessageItem=MessageItem(self,msg)
-		super(MessageList_pre2003,self).event_gainFocus()
-		if msg:
-			eventHandler.executeEvent("gainFocus",self.curMessageItem)
-
-	def script_moveByMessage(self,gesture):
-		if hasattr(self,'curMessageItem'):
-			oldEntryID=self.curMessageItem.msg.entryID
-		else:
-			oldEntryID=None
-		gesture.send()
-		try:
-			msg=self.nativeOm.ActiveExplorer().selection[0]
-		except:
-			msg=None
-			pass
-		if msg:
-			messageItem=MessageItem(self,msg)
-			newEntryID=messageItem.msg.entryID
-			if newEntryID!=oldEntryID:
-				self.curMessageItem=messageItem
-				eventHandler.executeEvent("gainFocus",messageItem)
-
-	__moveByMessageGestures = (
-		"kb:downArrow",
-		"kb:upArrow",
-		"kb:home",
-		"kb:end",
-		"kb:delete",
-	)
-
-	def initOverlayClass(self):
-		for gesture in self.__moveByMessageGestures:
-			self.bindGesture(gesture, "moveByMessage")
-
-class MessageItem(Window):
-
-	def __init__(self,windowHandle=None,parent=None,msg=None):
-		if not parent or not msg:
-			raise ArguementError("__init__ needs windowHandle, parent and msg arguments")
-		if not windowHandle:
-			windowHandle=parent.windowHandle
-		self.msg=msg
-		self.parent=parent
-		Window.__init__(self,windowHandle=windowHandle)
-
-	def _get_name(self):
-		typeID=self.msg.Class
-		if typeID==40:
-			return getContactString(self.msg)
-		elif typeID==43:
-			return getReceivedMessageString(self.msg)
-
-	def _get_role(self):
-		return controlTypes.ROLE_LISTITEM
-
-	def _get_states(self):
-		return frozenset([controlTypes.STATE_SELECTED])
-
-class AddressBookEntry(IAccessible):
-
-	def script_moveByEntry(self,gesture):
-		gesture.send()
-		eventHandler.queueEvent("nameChange",self)
-
-	__moveByEntryGestures = (
-		"kb:downArrow",
-		"kb:upArrow",
-		"kb:home",
-		"kb:end",
-		"kb:delete",
-	)
-
-	def initOverlayClass(self):
-		for gesture in self.__moveByEntryGestures:
-			self.bindGesture(gesture, "moveByEntry")
-
-class AutoCompleteListItem(IAccessible):
-
-	def event_stateChange(self):
-		states=self.states
-		focus=api.getFocusObject()
-		if (focus.role==controlTypes.ROLE_EDITABLETEXT or focus.role==controlTypes.ROLE_BUTTON) and controlTypes.STATE_SELECTED in states and controlTypes.STATE_INVISIBLE not in states and controlTypes.STATE_UNAVAILABLE not in states and controlTypes.STATE_OFFSCREEN not in states:
-			speech.cancelSpeech()
-			ui.message(self.name)
-
-class MsoCommandBarToolBar(IAccessible):
-
-	def _get_isPresentableFocusAncestor(self):
-		# #4096: Many single controls in Signature dialog wrapped in their own SmoCommandBar toolbar.
-		# Therefore suppress reporting of these toolbars in focus ancestry if they only have one child.
-		if self.childCount==1:
-			return False
-		return super(MsoCommandBarToolBar,self).isPresentableFocusAncestor
-
-	def _get_name(self):
-		name=super(MsoCommandBarToolBar,self).name
-		# #3407: overly verbose and programmatic toolbar label
-		if name and name.startswith('MSO Generic Control Container'):
-			name=u""
-		return name
-
-	def _get_description(self):
-		description=super(MsoCommandBarToolBar,self).description
-		# #3407: overly verbose and programmatic toolbar description
-		if description and description.startswith('MSO Generic Control Container'):
-			description=u""
-		return description
-
-class CalendarView(IAccessible):
-	"""Support for announcing time slots and appointments in Outlook Calendar.
-	"""
-
-	_lastStartDate=None
-
-	def _generateTimeRangeText(self,startTime,endTime):
-		startText=winKernel.GetTimeFormat(winKernel.LOCALE_USER_DEFAULT, winKernel.TIME_NOSECONDS, startTime, None)
-		endText=winKernel.GetTimeFormat(winKernel.LOCALE_USER_DEFAULT, winKernel.TIME_NOSECONDS, endTime, None)
-		startDate=startTime.date()
-		endDate=endTime.date()
-		if not CalendarView._lastStartDate or startDate!=CalendarView._lastStartDate or endDate!=startDate: 
-			startText="%s %s"%(winKernel.GetDateFormat(winKernel.LOCALE_USER_DEFAULT, winKernel.DATE_LONGDATE, startTime, None),startText)
-		if endDate!=startDate:
-			endText="%s %s"%(winKernel.GetDateFormat(winKernel.LOCALE_USER_DEFAULT, winKernel.DATE_LONGDATE, endTime, None),endText)
-		CalendarView._lastStartDate=startDate
-		return "%s to %s"%(startText,endText)
-
-	def isDuplicateIAccessibleEvent(self,obj):
-		return False
-
-	def script_moveByEntry(self,gesture):
-		gesture.send()
-		api.processPendingEvents(processEventQueue=False)
-		if eventHandler.isPendingEvents('gainFocus'):
-			return
-		eventHandler.executeEvent("gainFocus",self)
-
-	def reportFocus(self):
-		if self.appModule.outlookVersion>=13 and self.appModule.nativeOm:
-			e=self.appModule.nativeOm.activeExplorer()
-			s=e.selection
-			if s.count>0:
-				p=s.item(1)
-				try:
-					start=p.start
-					end=p.end
-				except COMError:
-					return super(CalendarView,self).reportFocus()
-				t=self._generateTimeRangeText(start,end)
-				speech.speakMessage("Appointment %s, %s"%(p.subject,t))
-			else:
-				v=e.currentView
-				selectedStartTime=v.selectedStartTime
-				selectedEndTime=v.selectedEndTime
-				timeSlotText=self._generateTimeRangeText(selectedStartTime,selectedEndTime)
-				startLimit="%s %s"%(winKernel.GetDateFormat(winKernel.LOCALE_USER_DEFAULT, winKernel.DATE_LONGDATE, selectedStartTime, None),winKernel.GetTimeFormat(winKernel.LOCALE_USER_DEFAULT, winKernel.TIME_NOSECONDS, selectedStartTime, None))
-				endLimit="%s %s"%(winKernel.GetDateFormat(winKernel.LOCALE_USER_DEFAULT, winKernel.DATE_LONGDATE, selectedEndTime, None),winKernel.GetTimeFormat(winKernel.LOCALE_USER_DEFAULT, winKernel.TIME_NOSECONDS, selectedEndTime, None))
-				query='[Start] < "{endLimit}" And [End] > "{startLimit}"'.format(startLimit=startLimit,endLimit=endLimit)
-				i=e.currentFolder.items
-				i.sort('[Start]')
-				i.IncludeRecurrences =True
-				if i.find(query):
-					timeSlotText="has appointment "+timeSlotText
-				speech.speakMessage(timeSlotText)
-		else:
-<<<<<<< HEAD
-			self.event_valueChange()
-
-	__moveByEntryGestures = (
-		"kb:downArrow",
-		"kb:upArrow",
-		"kb:leftArrow",
-		"kb:rightArrow",
-		"kb:control+leftArrow",
-		"kb:control+rightArrow",
-		"kb:home",
-		"kb:end",
-		"kb:control+home",
-		"kb:control+end",
-		"kb:pageUp",
-		"kb:pageDown",
-		"kb:delete",
-		"kb:tab",
-		"kb:shift+tab",
-	)
-
-	def initOverlayClass(self):
-		for gesture in self.__moveByEntryGestures:
-			self.bindGesture(gesture, "moveByEntry")
-
-class UIAGridRow(RowWithFakeNavigation,UIA):
-
-	rowHeaderText=None
-	columnHeaderText=None
-
-	def _get_name(self):
-		textList=[]
-		if controlTypes.STATE_EXPANDED in self.states:
-			textList.append(controlTypes.stateLabels[controlTypes.STATE_EXPANDED])
-		elif controlTypes.STATE_COLLAPSED in self.states:
-			textList.append(controlTypes.stateLabels[controlTypes.STATE_COLLAPSED])
-		selection=None
-		if self.appModule.nativeOm:
-			try:
-				selection=self.appModule.nativeOm.activeExplorer().selection.item(1)
-			except COMError:
-				pass
-		if selection:
-			try:
-				unread=selection.unread
-			except COMError:
-				unread=False
-			# Translators: when an email is unread
-			if unread: textList.append(_("unread"))
-			try:
-				attachmentCount=selection.attachments.count
-			except COMError:
-				attachmentCount=0
-			# Translators: when an email has attachments
-			if attachmentCount>0: textList.append(_("has attachment"))
-			try:
-				importance=selection.importance
-			except COMError:
-				importance=1
-			importanceLabel=importanceLabels.get(importance)
-			if importanceLabel: textList.append(importanceLabel)
-			try:
-				messageClass=selection.messageClass
-			except COMError:
-				messageClass=None
-			if messageClass=="IPM.Schedule.Meeting.Request":
-				# Translators: the email is a meeting request
-				textList.append(_("meeting request"))
-		for child in self.children:
-			if isinstance(child,UIAGridRow) or child.role==controlTypes.ROLE_GRAPHIC or not child.name:
-				continue
-			text=None
-			if config.conf['documentFormatting']['reportTableHeaders'] and child.columnHeaderText:
-				text=u"{header} {name}".format(header=child.columnHeaderText,name=child.name)
-			else:
-				text=child.name
-			if text:
-				text+=","
-				textList.append(text)
-		return " ".join(textList)
-
-	value=None
-
-	def _get_positionInfo(self):
-		info=super(UIAGridRow,self).positionInfo
-		if info is None: info={}
-		UIAClassName=self.UIAElement.cachedClassName
-		if UIAClassName=="ThreadHeader":
-			info['level']=1
-		elif UIAClassName=="ThreadItem" and isinstance(super(UIAGridRow,self).parent,UIAGridRow):
-			info['level']=2
-		return info
-
-	def _get_role(self):
-		role=super(UIAGridRow,self).role
-		if role==controlTypes.ROLE_TREEVIEW:
-			role=controlTypes.ROLE_TREEVIEWITEM
-		return role
-
-	def setFocus(self):
-		super(UIAGridRow,self).setFocus()
-		eventHandler.queueEvent("gainFocus",self)
-=======
-			self.event_valueChange()
-
->>>>>>> c35de65c
+class UIAGridRow(RowWithFakeNavigation,UIA):
+
+	rowHeaderText=None
+	columnHeaderText=None
+
+	def _get_name(self):
+		textList=[]
+		if controlTypes.STATE_EXPANDED in self.states:
+			textList.append(controlTypes.stateLabels[controlTypes.STATE_EXPANDED])
+		elif controlTypes.STATE_COLLAPSED in self.states:
+			textList.append(controlTypes.stateLabels[controlTypes.STATE_COLLAPSED])
+		selection=None
+		if self.appModule.nativeOm:
+			try:
+				selection=self.appModule.nativeOm.activeExplorer().selection.item(1)
+			except COMError:
+				pass
+		if selection:
+			try:
+				unread=selection.unread
+			except COMError:
+				unread=False
+			# Translators: when an email is unread
+			if unread: textList.append(_("unread"))
+			try:
+				attachmentCount=selection.attachments.count
+			except COMError:
+				attachmentCount=0
+			# Translators: when an email has attachments
+			if attachmentCount>0: textList.append(_("has attachment"))
+			try:
+				importance=selection.importance
+			except COMError:
+				importance=1
+			importanceLabel=importanceLabels.get(importance)
+			if importanceLabel: textList.append(importanceLabel)
+			try:
+				messageClass=selection.messageClass
+			except COMError:
+				messageClass=None
+			if messageClass=="IPM.Schedule.Meeting.Request":
+				# Translators: the email is a meeting request
+				textList.append(_("meeting request"))
+		for child in self.children:
+			if isinstance(child,UIAGridRow) or child.role==controlTypes.ROLE_GRAPHIC or not child.name:
+				continue
+			text=None
+			if config.conf['documentFormatting']['reportTableHeaders'] and child.columnHeaderText:
+				text=u"{header} {name}".format(header=child.columnHeaderText,name=child.name)
+			else:
+				text=child.name
+			if text:
+				text+=","
+				textList.append(text)
+		return " ".join(textList)
+
+	value=None
+
+	def _get_positionInfo(self):
+		info=super(UIAGridRow,self).positionInfo
+		if info is None: info={}
+		UIAClassName=self.UIAElement.cachedClassName
+		if UIAClassName=="ThreadHeader":
+			info['level']=1
+		elif UIAClassName=="ThreadItem" and isinstance(super(UIAGridRow,self).parent,UIAGridRow):
+			info['level']=2
+		return info
+
+	def _get_role(self):
+		role=super(UIAGridRow,self).role
+		if role==controlTypes.ROLE_TREEVIEW:
+			role=controlTypes.ROLE_TREEVIEWITEM
+		return role
+
+	def setFocus(self):
+		super(UIAGridRow,self).setFocus()
+		eventHandler.queueEvent("gainFocus",self)