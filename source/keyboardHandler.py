--- conflicted
+++ resolved
@@ -251,11 +251,7 @@
 				# Never pass the NVDA modifier key to the OS.
 				trappedKeys.add(keyCode)
 				return False
-<<<<<<< HEAD
-	except:
-=======
 	except:  # noqa: E722
->>>>>>> 86f79e6b
 		log.error("internal_keyDownEvent", exc_info=True)
 	finally:
 		if _watchdogObserver.isAttemptingRecovery:
@@ -268,11 +264,7 @@
 			# And we only want to do this if the gesture did not result in an executed action 
 			and not gestureExecuted 
 			# and not if this gesture is a modifier key
-<<<<<<< HEAD
-			and not isNVDAModifierKey(vkCode,extended) and not vkCode in KeyboardInputGesture.NORMAL_MODIFIER_KEYS
-=======
 			and not isNVDAModifierKey(vkCode,extended) and vkCode not in KeyboardInputGesture.NORMAL_MODIFIER_KEYS
->>>>>>> 86f79e6b
 		):
 			keyStates=(ctypes.c_byte*256)()
 			for k in range(256):
@@ -329,11 +321,7 @@
 		if keyCode in trappedKeys:
 			trappedKeys.remove(keyCode)
 			return False
-<<<<<<< HEAD
-	except:
-=======
 	except:  # noqa: E722
->>>>>>> 86f79e6b
 		log.error("", exc_info=True)
 	return True
 
