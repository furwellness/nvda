# A part of NonVisual Desktop Access (NVDA)
# This file is covered by the GNU General Public License.
# See the file COPYING for more details.
# Copyright (C) 2015-2020 NV Access Limited, Babbage B.V., Accessolutions, Julien Cochuyt

from typing import Optional
from ctypes import byref
from comtypes import COMError
from comtypes.automation import VARIANT, VT_EMPTY

import array
import winUser
import UIAHandler
import UIAHandler.remote
from .utils import (
	createUIAMultiPropertyCondition,
	getDeepestLastChildUIAElementInWalker,
	isUIAElementInWalker,
	iterUIARangeByUnit,
)
import documentBase
import treeInterceptorHandler
<<<<<<< HEAD
import cursorManager
=======
>>>>>>> 86f79e6b
import textInfos
import browseMode
from logHandler import log
from NVDAObjects.UIA import UIA, UIATextInfo

class UIADocumentWithTableNavigation(documentBase.DocumentWithTableNavigation):

	def _getTableCellAt(self,tableID,startPos,row,column):
		startUIAElement=startPos.UIAElementAtStart
		# Comtypes casts a tuple into a variant containing a  safearray of variants.
		# However, UIA's createPropertyCondition requires a safearay of ints.
		# By first converting the tuple to a Python int Array we can ensure this.  
		tableIDArray=array.array("l",tableID)
		UIACondition=UIAHandler.handler.clientObject.createPropertyCondition(UIAHandler.UIA_RuntimeIdPropertyId,tableIDArray)
		UIAWalker=UIAHandler.handler.clientObject.createTreeWalker(UIACondition)
		try:
			tableUIAElement=UIAWalker.normalizeElement(startUIAElement)
		except COMError:
			tableUIAElement=None
		if not tableUIAElement:
			raise LookupError
		UIAGridPattern=None
		try:
			punk=tableUIAElement.getCurrentPattern(UIAHandler.UIA_GridPatternId)
			if punk:
				UIAGridPattern=punk.QueryInterface(UIAHandler.IUIAutomationGridPattern)
		except COMError:
			raise LookupError
		if not tableUIAElement:
			raise RuntimeError
		try:
			cellElement=UIAGridPattern.getItem(row-1,column-1)
		except COMError:
			cellElement=None
		if not cellElement:
			raise LookupError
		return self.makeTextInfo(cellElement)

class UIATextRangeQuickNavItem(browseMode.TextInfoQuickNavItem):

	def __init__(self,itemType,document,UIAElementOrRange):
		if isinstance(UIAElementOrRange,UIAHandler.IUIAutomationElement):
			UIATextRange=document.rootNVDAObject.getNormalizedUIATextRangeFromElement(UIAElementOrRange)
			if not UIATextRange:
				raise ValueError("Could not get text range for UIA element")
			self._UIAElement=UIAElementOrRange
		elif isinstance(UIAElementOrRange,UIAHandler.IUIAutomationTextRange):
			UIATextRange=UIAElementOrRange
			self._UIAElement=None
		else:
			raise ValueError("Invalid UIAElementOrRange")
		textInfo=document.TextInfo(document,None,_rangeObj=UIATextRange)
		super(UIATextRangeQuickNavItem,self).__init__(itemType,document,textInfo)

	@property
	def obj(self):
		if self._UIAElement:
			UIAElement=self._UIAElement.buildUpdatedCache(UIAHandler.handler.baseCacheRequest)
			return UIA(UIAElement=UIAElement)
		return self.textInfo.NVDAObjectAtStart

	@property
	def label(self):
		return self._getLabelForProperties(lambda prop: getattr(self.obj, prop, None))

class TextAttribUIATextInfoQuickNavItem(browseMode.TextInfoQuickNavItem):
	attribID=None #: a UIA text attribute to search for
	wantedAttribValues=set() #: A set of attribute values acceptable to match the search.

	def __init__(self,attribValues,itemType,document,textInfo):
		self.attribValues=attribValues
		super(TextAttribUIATextInfoQuickNavItem,self).__init__(itemType,document,textInfo)

class ErrorUIATextInfoQuickNavItem(TextAttribUIATextInfoQuickNavItem):
	attribID=UIAHandler.UIA_AnnotationTypesAttributeId
	wantedAttribValues={UIAHandler.AnnotationType_SpellingError,UIAHandler.AnnotationType_GrammarError}

	@property
	def label(self):
		text=self.textInfo.text
		if (UIAHandler.AnnotationType_SpellingError in self.attribValues) and (UIAHandler.AnnotationType_GrammarError in self.attribValues):
			# Translators: The label shown for a spelling and grammar error in the NVDA Elements List dialog in Microsoft Word.
			# {text} will be replaced with the text of the spelling error.
			return _(u"spelling and grammar: {text}").format(text=text)
		elif UIAHandler.AnnotationType_SpellingError in self.attribValues:
			# Translators: The label shown for a spelling error in the NVDA Elements List dialog in Microsoft Word.
			# {text} will be replaced with the text of the spelling error.
			return _(u"spelling: {text}").format(text=text)
		elif UIAHandler.AnnotationType_GrammarError in self.attribValues:
			# Translators: The label shown for a grammar error in the NVDA Elements List dialog in Microsoft Word.
			# {text} will be replaced with the text of the spelling error.
			return _(u"grammar: {text}").format(text=text)
		else:
			return text

def UIATextAttributeQuicknavIterator(ItemClass,itemType,document,position,direction="next"):
	reverse=(direction=="previous")
	entireDocument=document.makeTextInfo(textInfos.POSITION_ALL)
	if not position:
		searchArea=entireDocument
	else:
		searchArea=position.copy()
		if reverse:
			searchArea.setEndPoint(entireDocument,"startToStart")
		else:
			searchArea.setEndPoint(entireDocument,"endToEnd")
	firstLoop=True
	for subrange in iterUIARangeByUnit(searchArea._rangeObj,UIAHandler.TextUnit_Format,reverse=reverse):
		if firstLoop:
			firstLoop=False
			if position and not reverse:
				# We are starting to search forward from a specific position
				# Skip the first subrange as it is the one we started on.
				continue
		curAttribValue=subrange.getAttributeValue(ItemClass.attribID)
		curAttribValues=curAttribValue if isinstance(curAttribValue,tuple) else (curAttribValue,)
		for wantedAttribValue in ItemClass.wantedAttribValues:
			if wantedAttribValue in curAttribValues:
				tempInfo=document.makeTextInfo(subrange)
				yield ItemClass(curAttribValues,itemType,document,tempInfo)
				break

class HeadingUIATextInfoQuickNavItem(browseMode.TextInfoQuickNavItem):

	def __init__(
			self,
			itemType: str,
			document: UIA,
			position: UIATextInfo,
			label: str | None = None,
			level: int = 0
	):
		super(HeadingUIATextInfoQuickNavItem,self).__init__(itemType,document,position)
		self.level=level
		self._label = label

	@property
	def label(self):
		return self._label or super().label

	def isChild(self,parent):
		if not isinstance(parent,HeadingUIATextInfoQuickNavItem):
			return False
		return self.level>parent.level


def UIAHeadingQuicknavIterator(
		itemType: str,
		document: "UIABrowseModeDocument",
		position: Optional["UIABrowseModeDocumentTextInfo"],
		direction: str = "next"
):
	reverse = bool(direction == "previous")
	itemTypeBaseLen = len('heading')
	wantedLevel = int(itemType[itemTypeBaseLen:]) if len(itemType) > itemTypeBaseLen else None
	entireDocument = document.makeTextInfo(textInfos.POSITION_ALL)
	if position is None:
		searchArea = entireDocument
	else:
		searchArea = position.copy()
		if reverse:
			searchArea.start = entireDocument.start
		else:
			searchArea.end = entireDocument.end
	if UIAHandler.remote.isSupported():
		if position is None:
			headings = UIAHandler.remote.collectAllHeadingsInTextRange(searchArea._rangeObj)
			for level, label, rangeObj in headings:
				pos = document.makeTextInfo(rangeObj)
				yield HeadingUIATextInfoQuickNavItem(itemType, document, pos, label=label, level=level)
		else:
			heading = UIAHandler.remote.findFirstHeadingInTextRange(searchArea._rangeObj, wantedLevel, reverse)
			if heading is not None:
				level, label, rangeObj = heading
				pos = document.makeTextInfo(rangeObj)
				yield HeadingUIATextInfoQuickNavItem(itemType, document, pos, label=label, level=level)
		return
	firstLoop=True
	for subrange in iterUIARangeByUnit(searchArea._rangeObj, UIAHandler.TextUnit_Paragraph, reverse=reverse):
		if firstLoop:
			firstLoop = False
			if position and not reverse:
				# We are starting to search forward from a specific position
				# Skip the first subrange as it is the one we started on.
				continue
		styleIDValue = subrange.getAttributeValue(UIAHandler.UIA_StyleIdAttributeId)
		# #9842: styleIDValue can sometimes be a pointer to IUnknown.
		# In Python 3, comparing an int with a pointer raises a TypeError.
		if isinstance(styleIDValue, int) and UIAHandler.StyleId_Heading1 <= styleIDValue <= UIAHandler.StyleId_Heading9:
			foundLevel = (styleIDValue - UIAHandler.StyleId_Heading1) + 1
			if not wantedLevel or wantedLevel==foundLevel: 
				tempInfo = document.makeTextInfo(subrange)
				yield HeadingUIATextInfoQuickNavItem(itemType, document, tempInfo, level=foundLevel)


def UIAControlQuicknavIterator(itemType,document,position,UIACondition,direction="next",itemClass=UIATextRangeQuickNavItem):
	# A part from the condition given, we must always match on the root of the document so we know when to stop walking
	runtimeID=VARIANT()
	document.rootNVDAObject.UIAElement._IUIAutomationElement__com_GetCurrentPropertyValue(UIAHandler.UIA_RuntimeIdPropertyId,byref(runtimeID))
	UIACondition=UIAHandler.handler.clientObject.createOrCondition(UIAHandler.handler.clientObject.createPropertyCondition(UIAHandler.UIA_RuntimeIdPropertyId,runtimeID),UIACondition)
	if not position:
		# All items are requested (such as for elements list)
		elements=document.rootNVDAObject.UIAElement.findAll(UIAHandler.TreeScope_Descendants,UIACondition)
		if elements:
			for index in range(elements.length):
				element=elements.getElement(index)
				try:
					elementRange=document.rootNVDAObject.UIATextPattern.rangeFromChild(element)
				except COMError:
					elementRange=None
				if elementRange:
					yield itemClass(itemType,document,elementRange)
		return
	if direction=="up":
		walker=UIAHandler.handler.clientObject.createTreeWalker(UIACondition)
		element=position.UIAElementAtStart
		while element:
			element=walker.normalizeElement(element)
			if (
				not element 
				or UIAHandler.handler.clientObject.compareElements(element,document.rootNVDAObject.UIAElement) 
				or UIAHandler.handler.clientObject.compareElements(element,UIAHandler.handler.rootElement)
			):
				break
			try:
				yield itemClass(itemType,document,element)
			except ValueError:
				pass # this element was not represented in the document's text content.
			element=walker.getParentElement(element)
		return
	elif direction=="previous":
		# Fetching items previous to the given position.
		# When getting children of a UIA text range, Edge will incorrectly include a child that starts at the end of the range. 
		# Therefore move back by one character to stop this.
		toPosition=position._rangeObj.clone()
		toPosition.move(UIAHandler.TextUnit_Character,-1)
		child=toPosition.getEnclosingElement()
		childRange=document.rootNVDAObject.UIATextPattern.rangeFromChild(child)
		toPosition.MoveEndpointByRange(UIAHandler.TextPatternRangeEndpoint_Start,childRange,UIAHandler.TextPatternRangeEndpoint_Start)
		# Fetch the last child of this text range.
		# But if its own range extends beyond the end of our position:
		# We know that the child is not the deepest descendant,
		# And therefore we Limit our children fetching range to the start of this child,
		# And fetch the last child again.
		zoomedOnce=False
		while True:
			children=toPosition.getChildren()
			length=children.length
			if length==0:
				if zoomedOnce:
					child=toPosition.getEnclosingElement()
				break
			child=children.getElement(length-1)
			try:
				childRange=document.rootNVDAObject.UIATextPattern.rangeFromChild(child)
			except COMError:
				return
			if childRange.CompareEndpoints(UIAHandler.TextPatternRangeEndpoint_End,position._rangeObj,UIAHandler.TextPatternRangeEndpoint_End)>0 and childRange.CompareEndpoints(UIAHandler.TextPatternRangeEndpoint_Start,toPosition,UIAHandler.TextPatternRangeEndpoint_Start)>0:
				toPosition.MoveEndpointByRange(UIAHandler.TextPatternRangeEndpoint_Start,childRange,UIAHandler.TextPatternRangeEndpoint_Start)
				zoomedOnce=True
				continue
			break
		if not child or UIAHandler.handler.clientObject.compareElements(child,document.rootNVDAObject.UIAElement):
			# We're on the document itself -- probably nothing in it.
			return
		# Work out if this child is previous to our position or not.
		# If it isn't, then we know we still need to move parent or previous before it is safe to emit an item.
		try:
			childRange=document.rootNVDAObject.UIATextPattern.rangeFromChild(child)
		except COMError:
			return
		gonePreviousOnce=childRange.CompareEndpoints(UIAHandler.TextPatternRangeEndpoint_End,position._rangeObj,UIAHandler.TextPatternRangeEndpoint_Start)<=0
		walker=UIAHandler.handler.clientObject.createTreeWalker(UIACondition)
		curElement=child
		# Start traversing from this child backward through the document, emitting items for valid elements.
		curElementMatchedCondition=False
		goneParent=False
		while curElement:
			if gonePreviousOnce and not goneParent: 
				lastChild=getDeepestLastChildUIAElementInWalker(curElement,walker)
				if lastChild:
					curElement=lastChild
					curElementMatchedCondition=True
				elif not curElementMatchedCondition and isUIAElementInWalker(curElement,walker):
					curElementMatchedCondition=True
				if curElementMatchedCondition:
					yield itemClass(itemType,document,curElement)
			previousSibling=walker.getPreviousSiblingElement(curElement)
			if previousSibling:
				gonePreviousOnce=True
				goneParent=False
				curElement=previousSibling
				curElementMatchedCondition=True
				continue
			parent=walker.getParentElement(curElement)
			if parent and not UIAHandler.handler.clientObject.compareElements(document.rootNVDAObject.UIAElement,parent):
				curElement=parent
				goneParent=True
				curElementMatchedCondition=True
				if gonePreviousOnce:
					yield itemClass(itemType,document,curElement)
				continue
			curElement=None
	else: # direction is next
		# Fetching items after the given position.
		# Extend the end of the range forward to the end of the document so that we will be able to fetch children from this point onwards. 
		# Fetch the first child of this text range.
		# But if its own range extends before the start of our position:
		# We know that the child is not the deepest descendant,
		# And therefore we Limit our children fetching range to the end of this child,
		# And fetch the first child again.
		child=position._rangeObj.getEnclosingElement()
		childRange=document.rootNVDAObject.UIATextPattern.rangeFromChild(child)
		toPosition=position._rangeObj.clone()
		toPosition.MoveEndpointByRange(UIAHandler.TextPatternRangeEndpoint_End,childRange,UIAHandler.TextPatternRangeEndpoint_End)
		zoomedOnce=False
		while True:
			children=toPosition.getChildren()
			length=children.length
			if length==0:
				if zoomedOnce:
					child=toPosition.getEnclosingElement()
				break
			child=children.getElement(0)
			try:
				childRange=document.rootNVDAObject.UIATextPattern.rangeFromChild(child)
			except COMError:
				return
			if childRange.CompareEndpoints(UIAHandler.TextPatternRangeEndpoint_Start,position._rangeObj,UIAHandler.TextPatternRangeEndpoint_Start)<0 and childRange.CompareEndpoints(UIAHandler.TextPatternRangeEndpoint_End,toPosition,UIAHandler.TextPatternRangeEndpoint_End)<0:
				toPosition.MoveEndpointByRange(UIAHandler.TextPatternRangeEndpoint_End,childRange,UIAHandler.TextPatternRangeEndpoint_End)
				zoomedOnce=True
				continue
			break
		# Work out if this child is after our position or not.
		if not child or UIAHandler.handler.clientObject.compareElements(child,document.rootNVDAObject.UIAElement):
			# We're on the document itself -- probably nothing in it.
			return
		try:
			childRange=document.rootNVDAObject.UIATextPattern.rangeFromChild(child)
		except COMError:
			return
		goneNextOnce=childRange.CompareEndpoints(UIAHandler.TextPatternRangeEndpoint_Start,position._rangeObj,UIAHandler.TextPatternRangeEndpoint_Start)>0
		walker=UIAHandler.handler.clientObject.createTreeWalker(UIACondition)
		curElement=child
		# If we are already past our position, and this is a valid child
		# Then we can emit an item already
		if goneNextOnce and isUIAElementInWalker(curElement,walker):
			yield itemClass(itemType,document,curElement)
		# Start traversing from this child forwards through the document, emitting items for valid elements.
		while curElement:
			firstChild=walker.getFirstChildElement(curElement) if goneNextOnce else None
			if firstChild:
				curElement=firstChild
				yield itemClass(itemType,document,curElement)
			else:
				nextSibling=None
				while not nextSibling:
					nextSibling=walker.getNextSiblingElement(curElement)
					if not nextSibling:
						parent=walker.getParentElement(curElement)
						if parent and not UIAHandler.handler.clientObject.compareElements(document.rootNVDAObject.UIAElement,parent):
							curElement=parent
						else:
							return
				curElement=nextSibling
				goneNextOnce=True
				yield itemClass(itemType,document,curElement)

class UIABrowseModeDocumentTextInfo(browseMode.BrowseModeDocumentTextInfo,treeInterceptorHandler.RootProxyTextInfo):

	def _get_UIAElementAtStart(self):
		return self.innerTextInfo.UIAElementAtStart


class UIABrowseModeDocument(UIADocumentWithTableNavigation,browseMode.BrowseModeDocumentTreeInterceptor):

	TextInfo=UIABrowseModeDocumentTextInfo
	# UIA browseMode documents cannot remember caret positions across loads (I.e. when going back a page in Edge) 
	# Because UIA TextRanges are opaque and are tied specifically to one particular document.
	shouldRememberCaretPositionAcrossLoads=False
	_nativeAppSelectionMode = True

	def event_UIA_activeTextPositionChanged(self, obj, nextHandler, textRange=None):
		if not self.isReady:
			self._initialScrollObj = obj
			return nextHandler()
		scrollInfo = self.makeTextInfo(textRange)
		if not self._handleScrollTo(scrollInfo):
			return nextHandler()

	def _iterNodesByType(self,nodeType,direction="next",pos=None):
		if nodeType.startswith("heading"):
			return UIAHeadingQuicknavIterator(nodeType,self,pos,direction=direction)
		elif nodeType=="error":
			return UIATextAttributeQuicknavIterator(ErrorUIATextInfoQuickNavItem,nodeType,self,pos,direction=direction)
		elif nodeType=="link":
			condition=UIAHandler.handler.clientObject.createPropertyCondition(UIAHandler.UIA_ControlTypePropertyId,UIAHandler.UIA_HyperlinkControlTypeId)
			return UIAControlQuicknavIterator(nodeType,self,pos,condition,direction)
		elif nodeType=="button":
			condition=UIAHandler.handler.clientObject.createPropertyCondition(UIAHandler.UIA_ControlTypePropertyId,UIAHandler.UIA_ButtonControlTypeId)
			return UIAControlQuicknavIterator(nodeType,self,pos,condition,direction)
		elif nodeType=="checkBox":
			condition=UIAHandler.handler.clientObject.createPropertyCondition(UIAHandler.UIA_ControlTypePropertyId,UIAHandler.UIA_CheckBoxControlTypeId)
			return UIAControlQuicknavIterator(nodeType,self,pos,condition,direction)
		elif nodeType=="radioButton":
			condition=UIAHandler.handler.clientObject.createPropertyCondition(UIAHandler.UIA_ControlTypePropertyId,UIAHandler.UIA_RadioButtonControlTypeId)
			return UIAControlQuicknavIterator(nodeType,self,pos,condition,direction)
		elif nodeType=="comboBox":
			condition=UIAHandler.handler.clientObject.createPropertyCondition(UIAHandler.UIA_ControlTypePropertyId,UIAHandler.UIA_ComboBoxControlTypeId)
			return UIAControlQuicknavIterator(nodeType,self,pos,condition,direction)
		elif nodeType=="graphic":
			condition=UIAHandler.handler.clientObject.createPropertyCondition(UIAHandler.UIA_ControlTypePropertyId,UIAHandler.UIA_ImageControlTypeId)
			return UIAControlQuicknavIterator(nodeType,self,pos,condition,direction)
		elif nodeType=="table":
			condition=createUIAMultiPropertyCondition({UIAHandler.UIA_ControlTypePropertyId:[UIAHandler.UIA_TableControlTypeId,UIAHandler.UIA_DataGridControlTypeId]})
			return UIAControlQuicknavIterator(nodeType,self,pos,condition,direction)
		elif nodeType=="separator":
			condition=UIAHandler.handler.clientObject.createPropertyCondition(UIAHandler.UIA_ControlTypePropertyId,UIAHandler.UIA_SeparatorControlTypeId)
			return UIAControlQuicknavIterator(nodeType,self,pos,condition,direction)
		elif nodeType=="focusable":
			condition=UIAHandler.handler.clientObject.createPropertyCondition(UIAHandler.UIA_IsKeyboardFocusablePropertyId,True)
			return UIAControlQuicknavIterator(nodeType,self,pos,condition,direction)
		elif nodeType=="list":
			condition=createUIAMultiPropertyCondition({UIAHandler.UIA_ControlTypePropertyId:UIAHandler.UIA_ListControlTypeId,UIAHandler.UIA_IsKeyboardFocusablePropertyId:False})
			return UIAControlQuicknavIterator(nodeType,self,pos,condition,direction)
		elif nodeType=="container":
			condition = createUIAMultiPropertyCondition(
				{
					UIAHandler.UIA.UIA_ControlTypePropertyId: UIAHandler.UIA.UIA_ListControlTypeId,
					UIAHandler.UIA.UIA_IsKeyboardFocusablePropertyId: False
				},
				{
					UIAHandler.UIA.UIA_ControlTypePropertyId: [
						UIAHandler.UIA.UIA_TableControlTypeId,
						UIAHandler.UIA.UIA_DataGridControlTypeId
					]
				},
				{
					UIAHandler.UIA_ControlTypePropertyId: UIAHandler.UIA.UIA_GroupControlTypeId,
					UIAHandler.UIA_AriaRolePropertyId: ["article"]
				}
			)
			return UIAControlQuicknavIterator(nodeType,self,pos,condition,direction)
		elif nodeType=="edit":
			condition=createUIAMultiPropertyCondition({UIAHandler.UIA_ControlTypePropertyId:UIAHandler.UIA_EditControlTypeId,UIAHandler.UIA_ValueIsReadOnlyPropertyId:False},{UIAHandler.UIA_ControlTypePropertyId:UIAHandler.UIA_ComboBoxControlTypeId,UIAHandler.UIA_IsTextPatternAvailablePropertyId:True})
			return UIAControlQuicknavIterator(nodeType,self,pos,condition,direction)
		elif nodeType=="formField":
			condition = createUIAMultiPropertyCondition(
				{
					UIAHandler.UIA_ControlTypePropertyId: UIAHandler.UIA_EditControlTypeId,
					UIAHandler.UIA_ValueIsReadOnlyPropertyId: False
				},
				{
					UIAHandler.UIA_ControlTypePropertyId: UIAHandler.UIA_ListControlTypeId,
					UIAHandler.UIA_IsKeyboardFocusablePropertyId: True
				},
				{
					UIAHandler.UIA_ControlTypePropertyId: [
						UIAHandler.UIA_ButtonControlTypeId,
						UIAHandler.UIA_CheckBoxControlTypeId,
						UIAHandler.UIA_ComboBoxControlTypeId,
						UIAHandler.UIA_RadioButtonControlTypeId,
						UIAHandler.UIA_TabItemControlTypeId,
					]
				},
			)
			return UIAControlQuicknavIterator(nodeType, self, pos, condition, direction)
		elif nodeType == "landmark":
			condition = UIAHandler.handler.clientObject.createNotCondition(
				UIAHandler.handler.clientObject.createPropertyCondition(
					UIAHandler.UIA.UIA_LandmarkTypePropertyId,
					0
				)
			)
			return UIAControlQuicknavIterator(nodeType, self, pos, condition, direction)
		elif nodeType == "article":
			condition = createUIAMultiPropertyCondition({
				UIAHandler.UIA_ControlTypePropertyId: UIAHandler.UIA.UIA_GroupControlTypeId,
				UIAHandler.UIA_AriaRolePropertyId: ["article"]
			})
			return UIAControlQuicknavIterator(nodeType, self, pos, condition, direction)
		elif nodeType == "grouping":
			condition = UIAHandler.handler.clientObject.CreateAndConditionFromArray([
				UIAHandler.handler.clientObject.createPropertyCondition(
					UIAHandler.UIA.UIA_ControlTypePropertyId,
					UIAHandler.UIA.UIA_GroupControlTypeId
				),
				UIAHandler.handler.clientObject.createNotCondition(
					UIAHandler.handler.clientObject.createPropertyCondition(
						UIAHandler.UIA.UIA_NamePropertyId,
						""
					)
				)
			])
			return UIAControlQuicknavIterator(nodeType, self, pos, condition, direction)
		elif nodeType == "tab":
			condition = UIAHandler.handler.clientObject.createPropertyCondition(
				UIAHandler.UIA_ControlTypePropertyId, UIAHandler.UIA_TabItemControlTypeId
			)
			return UIAControlQuicknavIterator(nodeType, self, pos, condition, direction)
		elif nodeType == "progressBar":
			condition = UIAHandler.handler.clientObject.createPropertyCondition(
				UIAHandler.UIA_ControlTypePropertyId,
				UIAHandler.UIA_ProgressBarControlTypeId
			)
			return UIAControlQuicknavIterator(nodeType, self, pos, condition, direction)

		elif nodeType=="nonTextContainer":
			condition=createUIAMultiPropertyCondition({UIAHandler.UIA_ControlTypePropertyId:UIAHandler.UIA_ListControlTypeId,UIAHandler.UIA_IsKeyboardFocusablePropertyId:True},{UIAHandler.UIA_ControlTypePropertyId:UIAHandler.UIA_ComboBoxControlTypeId})
			return UIAControlQuicknavIterator(nodeType,self,pos,condition,direction)
		elif nodeType=="embeddedObject":
			condition=createUIAMultiPropertyCondition({UIAHandler.UIA_ControlTypePropertyId:UIAHandler.UIA_PaneControlTypeId,UIAHandler.UIA_AriaRolePropertyId:[u"application",u"alertdialog",u"dialog"]})
			return UIAControlQuicknavIterator(nodeType,self,pos,condition,direction)
		raise NotImplementedError

	def _get_isAlive(self):
		if not winUser.isWindow(self.rootNVDAObject.windowHandle):
			return False
		try:
			self.rootNVDAObject.UIAElement.currentProviderDescription
		except COMError:
			return False
		return True

	def __contains__(self,obj):
		if not isinstance(obj,UIA):
			return False
		# Ensure that this object is a descendant of the document or is the document itself. 
		runtimeID=VARIANT()
		try:
			self.rootNVDAObject.UIAElement._IUIAutomationElement__com_GetCurrentPropertyValue(
				UIAHandler.UIA_RuntimeIdPropertyId, byref(runtimeID)
			)
		except COMError:
			runtimeID = VARIANT()
		if runtimeID.vt == VT_EMPTY:
			log.debugWarning(
				"Could not get runtimeID of document. Most likely document is dead."
			)
			return False
		UIACondition=UIAHandler.handler.clientObject.createPropertyCondition(UIAHandler.UIA_RuntimeIdPropertyId,runtimeID)
		UIAWalker=UIAHandler.handler.clientObject.createTreeWalker(UIACondition)
		try:
			docUIAElement=UIAWalker.normalizeElement(obj.UIAElement)
		except COMError:
			docUIAElement=None
		if not docUIAElement:
			return False
		# Ensure that this object also can be reached by the document's text pattern.
		try:
			self.rootNVDAObject.makeTextInfo(obj)
		except LookupError:
			return False
		return True<|MERGE_RESOLUTION|>--- conflicted
+++ resolved
@@ -20,10 +20,6 @@
 )
 import documentBase
 import treeInterceptorHandler
-<<<<<<< HEAD
-import cursorManager
-=======
->>>>>>> 86f79e6b
 import textInfos
 import browseMode
 from logHandler import log
