--- conflicted
+++ resolved
@@ -7,61 +7,35 @@
 import time
 import threading
 import ctypes
-<<<<<<< HEAD
-import collections
-import itertools
-=======
 import collections  # noqa: F401
 import itertools  # noqa: F401
->>>>>>> 86f79e6b
 from typing import (
 	Optional,
 	Dict,
 )
 import weakref
 import wx
-<<<<<<< HEAD
-import review
-=======
 import review  # noqa: F401
->>>>>>> 86f79e6b
 import NVDAHelper
 import XMLFormatting
 import scriptHandler
 from scriptHandler import script
-<<<<<<< HEAD
-import speech
-import NVDAObjects
-=======
 import speech  # noqa: F401
 import NVDAObjects  # noqa: F401
->>>>>>> 86f79e6b
 import api
 import controlTypes
 import textInfos.offsets
 import config
-<<<<<<< HEAD
-import cursorManager
-import browseMode
-import gui
-import eventHandler
-=======
 import cursorManager  # noqa: F401
 import browseMode
 import gui  # noqa: F401
 import eventHandler  # noqa: F401
->>>>>>> 86f79e6b
 import braille
 import queueHandler
 from logHandler import log
 import ui
-<<<<<<< HEAD
-import aria
-import treeInterceptorHandler
-=======
 import aria  # noqa: F401
 import treeInterceptorHandler  # noqa: F401
->>>>>>> 86f79e6b
 import watchdog
 from abc import abstractmethod
 import documentBase
@@ -87,11 +61,7 @@
 FINDBYATTRIBS_ESCAPE_TABLE.update({(ord(s), u"\\" + s) for s in u"^$.*+?()[]{}|"})
 def _prepareForFindByAttributes(attribs):
 	# A lambda that coerces a value to a string and escapes characters suitable for a regular expression. 
-<<<<<<< HEAD
-	escape = lambda val: str(val).translate(FINDBYATTRIBS_ESCAPE_TABLE)
-=======
 	escape = lambda val: str(val).translate(FINDBYATTRIBS_ESCAPE_TABLE)  # noqa: E731
->>>>>>> 86f79e6b
 	reqAttrs = []
 	regexp = []
 	if isinstance(attribs, dict):
@@ -510,11 +480,7 @@
 			)
 			if not self.VBufHandle:
 				raise RuntimeError("Could not remotely create virtualBuffer")
-<<<<<<< HEAD
-		except:
-=======
 		except:  # noqa: E722
->>>>>>> 86f79e6b
 			log.error("", exc_info=True)
 			queueHandler.queueFunction(queueHandler.eventQueue, self._loadBufferDone, success=False)
 			return
@@ -666,11 +632,7 @@
 			try:
 				node=VBufRemote_nodeHandle_t()
 				NVDAHelper.localLib.VBuf_findNodeByAttributes(self.VBufHandle,offset,direction,reqAttrs,regexp,ctypes.byref(startOffset),ctypes.byref(endOffset),ctypes.byref(node))
-<<<<<<< HEAD
-			except:
-=======
 			except:  # noqa: E722
->>>>>>> 86f79e6b
 				return
 			if not node:
 				return
@@ -774,11 +736,7 @@
 			if field.getPresentationCategory(controlFields,formatConfig)==field.PRESCAT_CONTAINER or field.get("landmark"):
 				containerField=field
 				break
-<<<<<<< HEAD
-		if not containerField: return None
-=======
 		if not containerField: return None  # noqa: E701
->>>>>>> 86f79e6b
 		docHandle=int(containerField['controlIdentifier_docHandle'])
 		ID=int(containerField['controlIdentifier_ID'])
 		offsets = textRange._getOffsetsFromFieldIdentifier(docHandle,ID)
@@ -820,11 +778,7 @@
 		# If the object is in the buffer, it's definitely not in an application.
 		try:
 			docHandle, objId = self.getIdentifierFromNVDAObject(obj)
-<<<<<<< HEAD
-		except:
-=======
 		except:  # noqa: E722
->>>>>>> 86f79e6b
 			log.debugWarning("getIdentifierFromNVDAObject failed. "
 				"Object probably died while walking ancestors.", exc_info=True)
 			return None
