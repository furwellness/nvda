--- conflicted
+++ resolved
@@ -1,325 +1,320 @@
-# A part of NonVisual Desktop Access (NVDA)
-# Copyright (C) 2015-2016 NV Access Limited
-# This file is covered by the GNU General Public License.
-# See the file COPYING for more details.
-
-import operator
-from comtypes import COMError
-import ctypes
-import UIAHandler
-import weakref
-
-
-def createUIAMultiPropertyCondition(*dicts):
-	"""
-	A helper function that Creates a complex UI Automation Condition matching on various UI Automation properties with both 'and' and 'or'.
-	Arguments to this function are dicts whos keys are UI Automation property IDs, and whos values are a list of possible values for the property ID.
-	The dicts are joined with 'or', the keys in each dict are joined with 'and', and the values  for each key are joined with 'or'.
-	For example,  to create a condition that matches on a controlType of button or edit and where isReadOnly is True, or, className is 'ding', you would provide arguments of:
-	{UIA_ControlTypePropertyId:[UIA_ButtonControlTypeId,UIA_EditControlTypeId],UIA_Value_ValueIsReadOnly:[True]},{UIA_ClassNamePropertyId:['ding']}
-	"""
-	outerOrList=[]
-	for dict in dicts:
-		andList=[]
-		for key,values in dict.items():
-			innerOrList=[]
-			if not isinstance(values,(list,set)):
-				values=[values]
-			for value in values:
-				condition=UIAHandler.handler.clientObject.createPropertyCondition(key,value)
-				innerOrList.append(condition)
-			if len(innerOrList)==0:
-				continue
-			elif len(innerOrList)==1:
-				condition=innerOrList[0]
-			else:
-				condition=UIAHandler.handler.clientObject.createOrConditionFromArray(innerOrList)
-			andList.append(condition)
-		if len(andList)==0:
-			continue
-		elif len(andList)==1:
-			condition=andList[0]
-		else:
-			condition=UIAHandler.handler.clientObject.createAndConditionFromArray(andList)
-		outerOrList.append(condition)
-	if len(outerOrList)==0:
-		raise ValueError("no properties")
-	elif len(outerOrList)==1:
-		condition=outerOrList[0]
-	else:
-		condition=UIAHandler.handler.clientObject.createOrConditionFromArray(outerOrList)
-	return condition
-
-def UIATextRangeFromElement(documentTextPattern,element):
-	"""Wraps IUIAutomationTextRange::getEnclosingElement, returning None on  COMError."""
-	try:
-		childRange=documentTextPattern.rangeFromChild(element)
-	except COMError:
-		childRange=None
-	return childRange
-
-def isUIAElementInWalker(element,walker):
-		"""
-		Checks if the given IUIAutomationElement exists in the given IUIAutomationTreeWalker by calling IUIAutomationTreeWalker::normalizeElement and comparing the fetched element with the given element.
-		"""
-		try:
-			newElement=walker.normalizeElement(element)
-		except COMError:
-			newElement=None
-		return newElement and UIAHandler.handler.clientObject.compareElements(element,newElement)
-
-def getDeepestLastChildUIAElementInWalker(element,walker):
-	"""
-	Starting from the given IUIAutomationElement, walks to the deepest last child of the given IUIAutomationTreeWalker.
-	"""
-	descended=False
-	while True:
-		lastChild=walker.getLastChildElement(element)
-		if lastChild:
-			descended=True
-			element=lastChild
-		else:
-			break
-		return element if descended else None
-
-class UIAMixedAttributeError(ValueError):
-	"""Raised when a function would return a UIAutomation text attribute value that is mixed."""
-	pass
-
-def getUIATextAttributeValueFromRange(rangeObj,attrib,ignoreMixedValues=False):
-	"""
-	Wraps IUIAutomationTextRange::getAttributeValue, returning UIAutomation's reservedNotSupportedValue on COMError, and raising UIAMixedAttributeError if a mixed value would be returned and ignoreMixedValues is False.
-	"""
-	try:
-		val = rangeObj.GetAttributeValue(attrib)
-	except COMError:
-		return UIAHandler.handler.reservedNotSupportedValue
-	if val==UIAHandler.handler.ReservedMixedAttributeValue:
-		if not ignoreMixedValues:
-			raise UIAMixedAttributeError
-	return val
-
-def iterUIARangeByUnit(rangeObj,unit,reverse=False):
-	"""
-	Splits a given UI Automation text range into smaller text ranges the size of the given unit and yields them.
-	@param rangeObj: the UI Automation text range to split.
-	@type rangeObj: L{UIAHandler.IUIAutomationTextRange}
-	@param unit: a UI Automation text unit.
-	@param reverse: true if the range should be walked backwards (from end to start)
-	@type reverse: bool
-	@rtype: a generator that yields L{UIAHandler.IUIAutomationTextRange} objects.
-	"""
-	Endpoint_relativeEnd=UIAHandler.TextPatternRangeEndpoint_Start if reverse else UIAHandler.TextPatternRangeEndpoint_End
-	Endpoint_relativeStart=UIAHandler.TextPatternRangeEndpoint_End if reverse else UIAHandler.TextPatternRangeEndpoint_Start
-	minRelativeDistance=-1 if reverse else 1
-	relativeGTOperator=operator.lt if reverse else operator.gt
-	relativeLTOperator=operator.gt if reverse else operator.lt
-	tempRange=rangeObj.clone()
-	tempRange.MoveEndpointByRange(Endpoint_relativeEnd,rangeObj,Endpoint_relativeStart)
-	endRange=tempRange.Clone()
-	while relativeGTOperator(endRange.Move(unit,minRelativeDistance),0):
-		tempRange.MoveEndpointByRange(Endpoint_relativeEnd,endRange,Endpoint_relativeStart)
-		pastEnd=relativeGTOperator(tempRange.CompareEndpoints(Endpoint_relativeEnd,rangeObj,Endpoint_relativeEnd),0)
-		if pastEnd:
-			tempRange.MoveEndpointByRange(Endpoint_relativeEnd,rangeObj,Endpoint_relativeEnd)
-		yield tempRange.clone()
-		if pastEnd:
-			return
-		tempRange.MoveEndpointByRange(Endpoint_relativeStart,tempRange,Endpoint_relativeEnd)
-		delta = tempRange.CompareEndpoints(Endpoint_relativeStart, rangeObj, Endpoint_relativeEnd)
-		if relativeGTOperator(delta, -1):
-			# tempRange is now already entirely past the end of the given range.
-			# Can be seen with MS Word bullet points: #9613
-			return
-	# Ensure that we always reach the end of the outer range, even if the units seem to stop somewhere inside
-	if relativeLTOperator(tempRange.CompareEndpoints(Endpoint_relativeEnd,rangeObj,Endpoint_relativeEnd),0):
-		tempRange.MoveEndpointByRange(Endpoint_relativeEnd,rangeObj,Endpoint_relativeEnd)
-		yield tempRange.clone()
-
-def getEnclosingElementWithCacheFromUIATextRange(textRange,cacheRequest):
-	"""A thin wrapper around IUIAutomationTextRange3::getEnclosingElementBuildCache if it exists, otherwise IUIAutomationTextRange::getEnclosingElement and then IUIAutomationElement::buildUpdatedCache."""
-	if not isinstance(textRange,UIAHandler.IUIAutomationTextRange):
-		raise ValueError("%s is not a text range"%textRange)
-	try:
-		textRange=textRange.QueryInterface(UIAHandler.IUIAutomationTextRange3)
-	except (COMError,AttributeError):
-		e=textRange.getEnclosingElement()
-		if e:
-			e=e.buildUpdatedCache(cacheRequest)
-		return e
-	return textRange.getEnclosingElementBuildCache(cacheRequest)
-
-class CacheableUIAElementArray(object):
-
-	def __init__(self,elementArray,cacheRequest=None):
-		self._elementArray=elementArray
-		self._cacheRequest=cacheRequest
-
-	@property
-	def length(self):
-		return self._elementArray.length if self._elementArray else 0
-
-	def getElement(self,index):
-		e=self._elementArray.getElement(index)
-		if e and self._cacheRequest:
-			e=e.buildUpdatedCache(self._cacheRequest)
-		return e
-
-def getChildrenWithCacheFromUIATextRange(textRange,cacheRequest):
-	"""A thin wrapper around IUIAutomationTextRange3::getChildrenBuildCache if it exists, otherwise IUIAutomationTextRange::getChildren but wraps the result in an object that automatically calls IUIAutomationElement::buildUpdateCache on any element retreaved."""
-	if not isinstance(textRange,UIAHandler.IUIAutomationTextRange):
-		raise ValueError("%s is not a text range"%textRange)
-	try:
-		textRange=textRange.QueryInterface(UIAHandler.IUIAutomationTextRange3)
-	except (COMError,AttributeError):
-		c=textRange.getChildren()
-		c=CacheableUIAElementArray(c,cacheRequest)
-		return c
-	c=textRange.getChildrenBuildCache(cacheRequest)
-	c=CacheableUIAElementArray(c)
-	return c
-
-def isTextRangeOffscreen(textRange, visiRanges):
-	"""Given a UIA text range and a visible textRanges array (returned from obj.UIATextPattern.GetVisibleRanges), determines if the given textRange is not within the visible textRanges."""
-	visiLength = visiRanges.length
-	if visiLength > 0:
-		firstVisiRange = visiRanges.GetElement(0)
-		lastVisiRange = visiRanges.GetElement(visiLength - 1)
-		return textRange.CompareEndPoints(
-			UIAHandler.TextPatternRangeEndpoint_Start, firstVisiRange,
-			UIAHandler.TextPatternRangeEndpoint_Start
-		) < 0 or textRange.CompareEndPoints(
-			UIAHandler.TextPatternRangeEndpoint_Start, lastVisiRange,
-			UIAHandler.TextPatternRangeEndpoint_End) >= 0
-	else:
-		# Visible textRanges not available.
-		raise RuntimeError("Visible textRanges array is empty or invalid.")
-
-
-class UIATextRangeAttributeValueFetcher(object):
-
-	def __init__(self,textRange):
-		self.textRange=textRange
-
-	def getValue(self,ID,ignoreMixedValues=False):
-		try:
-			val=self.textRange.getAttributeValue(ID)
-		except COMError:
-			# #7124: some text attributes are not supported in  older Operating Systems 
-			return UIAHandler.handler.reservedNotSupportedValue
-		if not ignoreMixedValues and val==UIAHandler.handler.ReservedMixedAttributeValue:
-			raise UIAMixedAttributeError
-		return val
-
-class BulkUIATextRangeAttributeValueFetcher(UIATextRangeAttributeValueFetcher):
-
-	def __init__(self,textRange,IDs):
-		IDs=list(IDs)
-		self.IDsToValues={}
-		super(BulkUIATextRangeAttributeValueFetcher,self).__init__(textRange)
-		IDsArray=(ctypes.c_long*len(IDs))(*IDs)
-		values=textRange.GetAttributeValues(IDsArray,len(IDsArray))
-		self.IDsToValues={IDs[x]:values[x] for x in range(len(IDs))}
-
-	def getValue(self,ID,ignoreMixedValues=False):
-		val=self.IDsToValues[ID]
-		if not ignoreMixedValues and val==UIAHandler.handler.ReservedMixedAttributeValue:
-			raise UIAMixedAttributeError
-		return val
-
-<<<<<<< HEAD
-def splitUIAElementAttribs(attribsString):
-	"""Split an UIA Element attributes string into a dict of attribute keys and values.
-	An invalid attributes string does not cause an error, but strange results may be returned.
-	@param attribsString: The UIA Element attributes string to convert.
-	@type attribsString: str
-	@return: A dict of the attribute keys and values, where values are strings
-	@rtype: {str: str}
-	"""
-	attribsDict = {}
-	tmp = ""
-	key = ""
-	inEscape = False
-	for char in attribsString:
-		if inEscape:
-			tmp += char
-			inEscape = False
-		elif char == "\\":
-			inEscape = True
-		elif char == "=":
-			# We're about to move on to the value, so save the key and clear tmp.
-			key = tmp
-			tmp = ""
-		elif char == ";":
-			# We're about to move on to a new attribute.
-			if key:
-				# Add this key/value pair to the dict.
-				attribsDict[key] = tmp
-			key = ""
-			tmp = ""
-		else:
-			tmp += char
-	# If there was no trailing semi-colon, we need to handle the last attribute.
-	if key:
-		# Add this key/value pair to the dict.
-		attribsDict[key] = tmp
-	return attribsDict
-
-=======
-
-class FakeEventHandlerGroup:
-	"""
-	Mimics the behavior of UiAutomation 6+ Event Handler Groups for older versions.
-	"""
-
-	@property
-	def clientObject(self):
-		clientObject = self._clientObjectRef()
-		if not clientObject:
-			raise RuntimeError
-		return clientObject
-
-	def __init__(self, clientObject):
-		self._clientObjectRef = weakref.ref(clientObject)
-		self._automationEventHandlers = weakref.WeakValueDictionary()
-		self._notificationEventHandlers = weakref.WeakValueDictionary()
-		self._propertyChangedEventHandlers = weakref.WeakValueDictionary()
-
-	def AddAutomationEventHandler(self, eventId, scope, cacheRequest, handler):
-		self._automationEventHandlers[(eventId, scope, cacheRequest)] = handler
-
-	def AddNotificationEventHandler(self, scope, cacheRequest, handler):
-		if not isinstance(self.clientObject, UIAHandler.UIA.IUIAutomation5):
-			raise RuntimeError
-		self._notificationEventHandlers[(scope, cacheRequest)] = handler
-
-	def AddPropertyChangedEventHandler(self, scope, cacheRequest, handler, propertyArray, propertyCount):
-		properties = self.clientObject.IntNativeArrayToSafeArray(propertyArray, propertyCount)
-		self._propertyChangedEventHandlers[(scope, cacheRequest, properties)] = handler
-
-	def registerToClientObject(self, element):
-		try:
-			for (eventId, scope, cacheRequest), handler in self._automationEventHandlers.items():
-				self.clientObject.AddAutomationEventHandler(eventId, element, scope, cacheRequest, handler)
-			if isinstance(self.clientObject, UIAHandler.UIA.IUIAutomation5):
-				for (scope, cacheRequest), handler in self._notificationEventHandlers.items():
-					self.clientObject.AddNotificationEventHandler(element, scope, cacheRequest, handler)
-			for (scope, cacheRequest, properties), handler in self._propertyChangedEventHandlers.items():
-				self.clientObject.AddPropertyChangedEventHandler(element, scope, cacheRequest, handler, properties)
-		except COMError as e:
-			try:
-				self.unregisterFromClientObject(element)
-			except COMError:
-				pass
-			raise e
-
-	def unregisterFromClientObject(self, element):
-		for (eventId, scope, cacheRequest), handler in self._automationEventHandlers.items():
-			self.clientObject.RemoveAutomationEventHandler(eventId, element, handler)
-		if isinstance(self.clientObject, UIAHandler.UIA.IUIAutomation5):
-			for handler in self._notificationEventHandlers.values():
-				self.clientObject.RemoveNotificationEventHandler(element, handler)
-		for handler in self._propertyChangedEventHandlers.values():
-			self.clientObject.RemovePropertyChangedEventHandler(element, handler)
-
->>>>>>> 26273124
+# A part of NonVisual Desktop Access (NVDA)
+# Copyright (C) 2015-2016 NV Access Limited
+# This file is covered by the GNU General Public License.
+# See the file COPYING for more details.
+
+import operator
+from comtypes import COMError
+import ctypes
+import UIAHandler
+import weakref
+
+
+def createUIAMultiPropertyCondition(*dicts):
+	"""
+	A helper function that Creates a complex UI Automation Condition matching on various UI Automation properties with both 'and' and 'or'.
+	Arguments to this function are dicts whos keys are UI Automation property IDs, and whos values are a list of possible values for the property ID.
+	The dicts are joined with 'or', the keys in each dict are joined with 'and', and the values  for each key are joined with 'or'.
+	For example,  to create a condition that matches on a controlType of button or edit and where isReadOnly is True, or, className is 'ding', you would provide arguments of:
+	{UIA_ControlTypePropertyId:[UIA_ButtonControlTypeId,UIA_EditControlTypeId],UIA_Value_ValueIsReadOnly:[True]},{UIA_ClassNamePropertyId:['ding']}
+	"""
+	outerOrList=[]
+	for dict in dicts:
+		andList=[]
+		for key,values in dict.items():
+			innerOrList=[]
+			if not isinstance(values,(list,set)):
+				values=[values]
+			for value in values:
+				condition=UIAHandler.handler.clientObject.createPropertyCondition(key,value)
+				innerOrList.append(condition)
+			if len(innerOrList)==0:
+				continue
+			elif len(innerOrList)==1:
+				condition=innerOrList[0]
+			else:
+				condition=UIAHandler.handler.clientObject.createOrConditionFromArray(innerOrList)
+			andList.append(condition)
+		if len(andList)==0:
+			continue
+		elif len(andList)==1:
+			condition=andList[0]
+		else:
+			condition=UIAHandler.handler.clientObject.createAndConditionFromArray(andList)
+		outerOrList.append(condition)
+	if len(outerOrList)==0:
+		raise ValueError("no properties")
+	elif len(outerOrList)==1:
+		condition=outerOrList[0]
+	else:
+		condition=UIAHandler.handler.clientObject.createOrConditionFromArray(outerOrList)
+	return condition
+
+def UIATextRangeFromElement(documentTextPattern,element):
+	"""Wraps IUIAutomationTextRange::getEnclosingElement, returning None on  COMError."""
+	try:
+		childRange=documentTextPattern.rangeFromChild(element)
+	except COMError:
+		childRange=None
+	return childRange
+
+def isUIAElementInWalker(element,walker):
+		"""
+		Checks if the given IUIAutomationElement exists in the given IUIAutomationTreeWalker by calling IUIAutomationTreeWalker::normalizeElement and comparing the fetched element with the given element.
+		"""
+		try:
+			newElement=walker.normalizeElement(element)
+		except COMError:
+			newElement=None
+		return newElement and UIAHandler.handler.clientObject.compareElements(element,newElement)
+
+def getDeepestLastChildUIAElementInWalker(element,walker):
+	"""
+	Starting from the given IUIAutomationElement, walks to the deepest last child of the given IUIAutomationTreeWalker.
+	"""
+	descended=False
+	while True:
+		lastChild=walker.getLastChildElement(element)
+		if lastChild:
+			descended=True
+			element=lastChild
+		else:
+			break
+		return element if descended else None
+
+class UIAMixedAttributeError(ValueError):
+	"""Raised when a function would return a UIAutomation text attribute value that is mixed."""
+	pass
+
+def getUIATextAttributeValueFromRange(rangeObj,attrib,ignoreMixedValues=False):
+	"""
+	Wraps IUIAutomationTextRange::getAttributeValue, returning UIAutomation's reservedNotSupportedValue on COMError, and raising UIAMixedAttributeError if a mixed value would be returned and ignoreMixedValues is False.
+	"""
+	try:
+		val = rangeObj.GetAttributeValue(attrib)
+	except COMError:
+		return UIAHandler.handler.reservedNotSupportedValue
+	if val==UIAHandler.handler.ReservedMixedAttributeValue:
+		if not ignoreMixedValues:
+			raise UIAMixedAttributeError
+	return val
+
+def iterUIARangeByUnit(rangeObj,unit,reverse=False):
+	"""
+	Splits a given UI Automation text range into smaller text ranges the size of the given unit and yields them.
+	@param rangeObj: the UI Automation text range to split.
+	@type rangeObj: L{UIAHandler.IUIAutomationTextRange}
+	@param unit: a UI Automation text unit.
+	@param reverse: true if the range should be walked backwards (from end to start)
+	@type reverse: bool
+	@rtype: a generator that yields L{UIAHandler.IUIAutomationTextRange} objects.
+	"""
+	Endpoint_relativeEnd=UIAHandler.TextPatternRangeEndpoint_Start if reverse else UIAHandler.TextPatternRangeEndpoint_End
+	Endpoint_relativeStart=UIAHandler.TextPatternRangeEndpoint_End if reverse else UIAHandler.TextPatternRangeEndpoint_Start
+	minRelativeDistance=-1 if reverse else 1
+	relativeGTOperator=operator.lt if reverse else operator.gt
+	relativeLTOperator=operator.gt if reverse else operator.lt
+	tempRange=rangeObj.clone()
+	tempRange.MoveEndpointByRange(Endpoint_relativeEnd,rangeObj,Endpoint_relativeStart)
+	endRange=tempRange.Clone()
+	while relativeGTOperator(endRange.Move(unit,minRelativeDistance),0):
+		tempRange.MoveEndpointByRange(Endpoint_relativeEnd,endRange,Endpoint_relativeStart)
+		pastEnd=relativeGTOperator(tempRange.CompareEndpoints(Endpoint_relativeEnd,rangeObj,Endpoint_relativeEnd),0)
+		if pastEnd:
+			tempRange.MoveEndpointByRange(Endpoint_relativeEnd,rangeObj,Endpoint_relativeEnd)
+		yield tempRange.clone()
+		if pastEnd:
+			return
+		tempRange.MoveEndpointByRange(Endpoint_relativeStart,tempRange,Endpoint_relativeEnd)
+		delta = tempRange.CompareEndpoints(Endpoint_relativeStart, rangeObj, Endpoint_relativeEnd)
+		if relativeGTOperator(delta, -1):
+			# tempRange is now already entirely past the end of the given range.
+			# Can be seen with MS Word bullet points: #9613
+			return
+	# Ensure that we always reach the end of the outer range, even if the units seem to stop somewhere inside
+	if relativeLTOperator(tempRange.CompareEndpoints(Endpoint_relativeEnd,rangeObj,Endpoint_relativeEnd),0):
+		tempRange.MoveEndpointByRange(Endpoint_relativeEnd,rangeObj,Endpoint_relativeEnd)
+		yield tempRange.clone()
+
+def getEnclosingElementWithCacheFromUIATextRange(textRange,cacheRequest):
+	"""A thin wrapper around IUIAutomationTextRange3::getEnclosingElementBuildCache if it exists, otherwise IUIAutomationTextRange::getEnclosingElement and then IUIAutomationElement::buildUpdatedCache."""
+	if not isinstance(textRange,UIAHandler.IUIAutomationTextRange):
+		raise ValueError("%s is not a text range"%textRange)
+	try:
+		textRange=textRange.QueryInterface(UIAHandler.IUIAutomationTextRange3)
+	except (COMError,AttributeError):
+		e=textRange.getEnclosingElement()
+		if e:
+			e=e.buildUpdatedCache(cacheRequest)
+		return e
+	return textRange.getEnclosingElementBuildCache(cacheRequest)
+
+class CacheableUIAElementArray(object):
+
+	def __init__(self,elementArray,cacheRequest=None):
+		self._elementArray=elementArray
+		self._cacheRequest=cacheRequest
+
+	@property
+	def length(self):
+		return self._elementArray.length if self._elementArray else 0
+
+	def getElement(self,index):
+		e=self._elementArray.getElement(index)
+		if e and self._cacheRequest:
+			e=e.buildUpdatedCache(self._cacheRequest)
+		return e
+
+def getChildrenWithCacheFromUIATextRange(textRange,cacheRequest):
+	"""A thin wrapper around IUIAutomationTextRange3::getChildrenBuildCache if it exists, otherwise IUIAutomationTextRange::getChildren but wraps the result in an object that automatically calls IUIAutomationElement::buildUpdateCache on any element retreaved."""
+	if not isinstance(textRange,UIAHandler.IUIAutomationTextRange):
+		raise ValueError("%s is not a text range"%textRange)
+	try:
+		textRange=textRange.QueryInterface(UIAHandler.IUIAutomationTextRange3)
+	except (COMError,AttributeError):
+		c=textRange.getChildren()
+		c=CacheableUIAElementArray(c,cacheRequest)
+		return c
+	c=textRange.getChildrenBuildCache(cacheRequest)
+	c=CacheableUIAElementArray(c)
+	return c
+
+def isTextRangeOffscreen(textRange, visiRanges):
+	"""Given a UIA text range and a visible textRanges array (returned from obj.UIATextPattern.GetVisibleRanges), determines if the given textRange is not within the visible textRanges."""
+	visiLength = visiRanges.length
+	if visiLength > 0:
+		firstVisiRange = visiRanges.GetElement(0)
+		lastVisiRange = visiRanges.GetElement(visiLength - 1)
+		return textRange.CompareEndPoints(
+			UIAHandler.TextPatternRangeEndpoint_Start, firstVisiRange,
+			UIAHandler.TextPatternRangeEndpoint_Start
+		) < 0 or textRange.CompareEndPoints(
+			UIAHandler.TextPatternRangeEndpoint_Start, lastVisiRange,
+			UIAHandler.TextPatternRangeEndpoint_End) >= 0
+	else:
+		# Visible textRanges not available.
+		raise RuntimeError("Visible textRanges array is empty or invalid.")
+
+
+class UIATextRangeAttributeValueFetcher(object):
+
+	def __init__(self,textRange):
+		self.textRange=textRange
+
+	def getValue(self,ID,ignoreMixedValues=False):
+		try:
+			val=self.textRange.getAttributeValue(ID)
+		except COMError:
+			# #7124: some text attributes are not supported in  older Operating Systems 
+			return UIAHandler.handler.reservedNotSupportedValue
+		if not ignoreMixedValues and val==UIAHandler.handler.ReservedMixedAttributeValue:
+			raise UIAMixedAttributeError
+		return val
+
+class BulkUIATextRangeAttributeValueFetcher(UIATextRangeAttributeValueFetcher):
+
+	def __init__(self,textRange,IDs):
+		IDs=list(IDs)
+		self.IDsToValues={}
+		super(BulkUIATextRangeAttributeValueFetcher,self).__init__(textRange)
+		IDsArray=(ctypes.c_long*len(IDs))(*IDs)
+		values=textRange.GetAttributeValues(IDsArray,len(IDsArray))
+		self.IDsToValues={IDs[x]:values[x] for x in range(len(IDs))}
+
+	def getValue(self,ID,ignoreMixedValues=False):
+		val=self.IDsToValues[ID]
+		if not ignoreMixedValues and val==UIAHandler.handler.ReservedMixedAttributeValue:
+			raise UIAMixedAttributeError
+		return val
+
+def splitUIAElementAttribs(attribsString):
+	"""Split an UIA Element attributes string into a dict of attribute keys and values.
+	An invalid attributes string does not cause an error, but strange results may be returned.
+	@param attribsString: The UIA Element attributes string to convert.
+	@type attribsString: str
+	@return: A dict of the attribute keys and values, where values are strings
+	@rtype: {str: str}
+	"""
+	attribsDict = {}
+	tmp = ""
+	key = ""
+	inEscape = False
+	for char in attribsString:
+		if inEscape:
+			tmp += char
+			inEscape = False
+		elif char == "\\":
+			inEscape = True
+		elif char == "=":
+			# We're about to move on to the value, so save the key and clear tmp.
+			key = tmp
+			tmp = ""
+		elif char == ";":
+			# We're about to move on to a new attribute.
+			if key:
+				# Add this key/value pair to the dict.
+				attribsDict[key] = tmp
+			key = ""
+			tmp = ""
+		else:
+			tmp += char
+	# If there was no trailing semi-colon, we need to handle the last attribute.
+	if key:
+		# Add this key/value pair to the dict.
+		attribsDict[key] = tmp
+	return attribsDict
+
+class FakeEventHandlerGroup:
+	"""
+	Mimics the behavior of UiAutomation 6+ Event Handler Groups for older versions.
+	"""
+
+	@property
+	def clientObject(self):
+		clientObject = self._clientObjectRef()
+		if not clientObject:
+			raise RuntimeError
+		return clientObject
+
+	def __init__(self, clientObject):
+		self._clientObjectRef = weakref.ref(clientObject)
+		self._automationEventHandlers = weakref.WeakValueDictionary()
+		self._notificationEventHandlers = weakref.WeakValueDictionary()
+		self._propertyChangedEventHandlers = weakref.WeakValueDictionary()
+
+	def AddAutomationEventHandler(self, eventId, scope, cacheRequest, handler):
+		self._automationEventHandlers[(eventId, scope, cacheRequest)] = handler
+
+	def AddNotificationEventHandler(self, scope, cacheRequest, handler):
+		if not isinstance(self.clientObject, UIAHandler.UIA.IUIAutomation5):
+			raise RuntimeError
+		self._notificationEventHandlers[(scope, cacheRequest)] = handler
+
+	def AddPropertyChangedEventHandler(self, scope, cacheRequest, handler, propertyArray, propertyCount):
+		properties = self.clientObject.IntNativeArrayToSafeArray(propertyArray, propertyCount)
+		self._propertyChangedEventHandlers[(scope, cacheRequest, properties)] = handler
+
+	def registerToClientObject(self, element):
+		try:
+			for (eventId, scope, cacheRequest), handler in self._automationEventHandlers.items():
+				self.clientObject.AddAutomationEventHandler(eventId, element, scope, cacheRequest, handler)
+			if isinstance(self.clientObject, UIAHandler.UIA.IUIAutomation5):
+				for (scope, cacheRequest), handler in self._notificationEventHandlers.items():
+					self.clientObject.AddNotificationEventHandler(element, scope, cacheRequest, handler)
+			for (scope, cacheRequest, properties), handler in self._propertyChangedEventHandlers.items():
+				self.clientObject.AddPropertyChangedEventHandler(element, scope, cacheRequest, handler, properties)
+		except COMError as e:
+			try:
+				self.unregisterFromClientObject(element)
+			except COMError:
+				pass
+			raise e
+
+	def unregisterFromClientObject(self, element):
+		for (eventId, scope, cacheRequest), handler in self._automationEventHandlers.items():
+			self.clientObject.RemoveAutomationEventHandler(eventId, element, handler)
+		if isinstance(self.clientObject, UIAHandler.UIA.IUIAutomation5):
+			for handler in self._notificationEventHandlers.values():
+				self.clientObject.RemoveNotificationEventHandler(element, handler)
+		for handler in self._propertyChangedEventHandlers.values():
+			self.clientObject.RemovePropertyChangedEventHandler(element, handler)