--- conflicted
+++ resolved
@@ -1,502 +1,492 @@
-# A part of NonVisual Desktop Access (NVDA)
-# Copyright (C) 2006-2022 NV Access Limited, James Teh, Michael Curran, Peter Vagner, Derek Riemer,
-# Davy Kager, Babbage B.V., Leonard de Ruijter, Joseph Lee, Accessolutions, Julien Cochuyt
-# This file may be used under the terms of the GNU General Public License, version 2 or later.
-# For more details see: https://www.gnu.org/licenses/gpl-2.0.html
-
-"""General functions for NVDA
-Functions should mostly refer to getting an object (NVDAObject) or a position (TextInfo).
-"""
-
-import typing
-
-import config
-import textInfos
-import review
-import globalVars
-from logHandler import log
-import ui
-import treeInterceptorHandler
-import NVDAObjects
-import winUser
-import controlTypes
-import eventHandler
-import braille
-import vision
-import watchdog
-import exceptions
-import appModuleHandler
-import cursorManager
-from typing import Any, Optional
-from utils.security import _isSecureObjectWhileLockScreenActivated
-
-if typing.TYPE_CHECKING:
-	import documentBase
-
-
-def getFocusObject() -> NVDAObjects.NVDAObject:
-	"""
-	Gets the current object with focus.
-	@returns: the object with focus
-	"""
-	return globalVars.focusObject
-
-
-def getForegroundObject() -> NVDAObjects.NVDAObject:
-	"""Gets the current foreground object.
-	This (cached) object is the (effective) top-level "window" (hwnd).
-	EG a Dialog rather than the focused control within the dialog.
-	The cache is updated as queued events are processed, as such there will be a delay between the winEvent
-	and this function matching. However, within NVDA this should be used in order to be in sync with other
-	functions such as "getFocusAncestors".
-	@returns: the current foreground object
-	"""
-	return globalVars.foregroundObject
-
-
-def setForegroundObject(obj: NVDAObjects.NVDAObject) -> bool:
-	"""Stores the given object as the current foreground object.
-	Note: does not cause the operating system to change the foreground window,
-		but simply allows NVDA to keep track of what the foreground window is.
-		Alternative names for this function may have been:
-		- setLastForegroundWindow
-		- setLastForegroundEventObject
-	@param obj: the object that will be stored as the current foreground object
-	"""
-	if not isinstance(obj, NVDAObjects.NVDAObject):
-		log.error("Object is not a valid NVDAObject")
-		return False
-	if _isSecureObjectWhileLockScreenActivated(obj):
-		return False
-	globalVars.foregroundObject=obj
-	return True
-
-
-# C901 'setFocusObject' is too complex
-# Note: when working on setFocusObject, look for opportunities to simplify
-# and move logic out into smaller helper functions.
-def setFocusObject(obj: NVDAObjects.NVDAObject) -> bool:  # noqa: C901
-	"""Stores an object as the current focus object.
-	Note: this does not physically change the window with focus in the operating system,
-	but allows NVDA to keep track of the correct object.
-	Before overriding the last object,
-	this function calls event_loseFocus on the object to notify it that it is losing focus.
-	@param obj: the object that will be stored as the focus object
-	"""
-	if not isinstance(obj, NVDAObjects.NVDAObject):
-		log.error("Object is not a valid NVDAObject")
-		return False
-	if _isSecureObjectWhileLockScreenActivated(obj):
-		return False
-	if globalVars.focusObject:
-		eventHandler.executeEvent("loseFocus",globalVars.focusObject)
-	oldFocusLine=globalVars.focusAncestors
-	#add the old focus to the old focus ancestors, but only if its not None (is none at NVDA initialization)
-	if globalVars.focusObject: 
-		oldFocusLine.append(globalVars.focusObject)
-	oldAppModules=[o.appModule for o in oldFocusLine if o and o.appModule]
-	appModuleHandler.cleanup()
-	ancestors=[]
-	tempObj=obj
-	matchedOld=False
-	focusDifferenceLevel=0
-	oldFocusLineLength=len(oldFocusLine)
-	# Starting from the focus, move up the ancestor chain.
-	safetyCount=0
-	while tempObj:
-		if safetyCount<100:
-			safetyCount+=1
-		else:
-			try:
-				log.error(
-					"Never ending focus ancestry:"
-					f" last object: {tempObj.name}, {controlTypes.Role(tempObj.role).displayString},"
-					f" window class {tempObj.windowClassName}, application name {tempObj.appModule.appName}"
-				)
-			except:
-				pass
-			tempObj=getDesktopObject()
-		# Scan backwards through the old ancestors looking for a match.
-		for index in range(oldFocusLineLength-1,-1,-1):
-			watchdog.alive()
-			if tempObj==oldFocusLine[index]:
-				# Match! The old and new focus ancestors converge at this point.
-				# Copy the old ancestors up to and including this object.
-				origAncestors=oldFocusLine[0:index+1]
-				#make sure to cache the last old ancestor as a parent on the first new ancestor so as not to leave a broken parent cache
-				if ancestors and origAncestors:
-					ancestors[0].container=origAncestors[-1]
-				origAncestors.extend(ancestors)
-				ancestors=origAncestors
-				focusDifferenceLevel=index+1
-				# We don't need to process any more in either this loop or the outer loop; we have all of the ancestors.
-				matchedOld=True
-				break
-		if matchedOld:
-			break
-		# We're moving backwards along the ancestor chain, so add this to the start of the list.
-		ancestors.insert(0,tempObj)
-		container=tempObj.container
-		tempObj.container=container # Cache the parent.
-		tempObj=container
-	#Remove the final new ancestor as this will be the new focus object
-	del ancestors[-1]
-	# #5467: Ensure that the appModule of the real focus is included in the newAppModule list for profile switching
-	# Rather than an original focus ancestor which happened to match the new focus.
-	newAppModules=[o.appModule for o in ancestors if o and o.appModule]
-	if obj.appModule:
-		newAppModules.append(obj.appModule)
-	try:
-		treeInterceptorHandler.cleanup()
-	except exceptions.CallCancelled:
-		pass
-	treeInterceptorObject=None
-	o=None
-	watchdog.alive()
-	for o in ancestors[focusDifferenceLevel:]+[obj]:
-		try:
-			treeInterceptorObject=treeInterceptorHandler.update(o)
-		except:
-			log.error("Error updating tree interceptor", exc_info=True)
-	#Always make sure that the focus object's treeInterceptor is forced to either the found treeInterceptor (if its in it) or to None
-	#This is to make sure that the treeInterceptor does not have to be looked up, which can cause problems for winInputHook
-	if obj is o or obj in treeInterceptorObject:
-		obj.treeInterceptor=treeInterceptorObject
-	else:
-		obj.treeInterceptor=None
-	# #3804: handleAppSwitch should be called as late as possible,
-	# as triggers must not be out of sync with global focus variables.
-	# setFocusObject shouldn't fail earlier anyway, but it's best to be safe.
-	appModuleHandler.handleAppSwitch(oldAppModules,newAppModules)
-	# Set global focus variables.
-	globalVars.focusDifferenceLevel=focusDifferenceLevel
-	globalVars.focusObject=obj
-	globalVars.focusAncestors=ancestors
-	braille.invalidateCachedFocusAncestors(focusDifferenceLevel)
-	if config.conf["reviewCursor"]["followFocus"]:
-		setNavigatorObject(obj,isFocus=True)
-	return True
-
-def getFocusDifferenceLevel():
-	return globalVars.focusDifferenceLevel
-
-def getFocusAncestors():
-	"""An array of NVDAObjects that are all parents of the object which currently has focus"""
-	return globalVars.focusAncestors
-
-def getMouseObject():
-	"""Returns the object that is directly under the mouse"""
-	return globalVars.mouseObject
-
-
-def setMouseObject(obj: NVDAObjects.NVDAObject) -> bool:
-	"""Tells NVDA to remember the given object as the object that is directly under the mouse"""
-	if not isinstance(obj, NVDAObjects.NVDAObject):
-		log.error("Object is not a valid NVDAObject")
-		return False
-	if _isSecureObjectWhileLockScreenActivated(obj):
-		return False
-	globalVars.mouseObject=obj
-	return True
-
-
-def getDesktopObject() -> NVDAObjects.NVDAObject:
-	"""Get the desktop object"""
-	return globalVars.desktopObject
-
-
-def setDesktopObject(obj: NVDAObjects.NVDAObject) -> None:
-	"""Tells NVDA to remember the given object as the desktop object.
-	We cannot prevent setting this when _isSecureObjectWhileLockScreenActivated is True,
-	as NVDA needs to set the desktopObject on start, and NVDA may start from the lockscreen.
-	"""
-	globalVars.desktopObject=obj
-
-
-def getReviewPosition() -> textInfos.TextInfo:
-	"""Retrieves the current TextInfo instance representing the user's review position.
-	If it is not set, it uses navigator object to create a TextInfo.
-	"""
-	if globalVars.reviewPosition: 
-		return globalVars.reviewPosition
-	else:
-		obj=globalVars.navigatorObject
-		globalVars.reviewPosition,globalVars.reviewPositionObj=review.getPositionForCurrentMode(obj)
-		return globalVars.reviewPosition
-
-
-def setReviewPosition(
-<<<<<<< HEAD
-		reviewPosition,
-		clearNavigatorObject: bool = True,
-		isCaret: bool = False,
-		isMouse: bool = False,
-) -> None:
-	"""Sets a TextInfo instance as the review position.
-	@param clearNavigatorObject: If True, it sets the current navigator object to C{None}.
-=======
-		reviewPosition: textInfos.TextInfo,
-		clearNavigatorObject: bool = True,
-		isCaret: bool = False,
-		isMouse: bool = False
-) -> bool:
-	"""Sets a TextInfo instance as the review position.
-	@param clearNavigatorObject: if True, It sets the current navigator object to C{None}.
->>>>>>> 428622f9
-		In that case, the next time the navigator object is asked for it fetches it from the review position.
-	@param isCaret: Whether the review position is changed due to caret following.
-	@param isMouse: Whether the review position is changed due to mouse following.
-	"""
-	if _isSecureObjectWhileLockScreenActivated(reviewPosition.obj):
-		return False
-	globalVars.reviewPosition=reviewPosition.copy()
-	globalVars.reviewPositionObj=reviewPosition.obj
-	if clearNavigatorObject: globalVars.navigatorObject=None
-	# When the review cursor follows the caret and braille is auto tethered to review,
-	# we should not update braille with the new review position as a tether to focus is due.
-	if not (braille.handler.shouldAutoTether and isCaret):
-		braille.handler.handleReviewMove(shouldAutoTether=not isCaret)
-	if isCaret:
-		visionContext = vision.constants.Context.CARET
-	elif isMouse:
-		visionContext = vision.constants.Context.MOUSE
-	else:
-		visionContext = vision.constants.Context.REVIEW
-	vision.handler.handleReviewMove(context=visionContext)
-	return True
-
-
-def getNavigatorObject() -> NVDAObjects.NVDAObject:
-	"""Gets the current navigator object.
-	Navigator objects can be used to navigate around the operating system (with the numpad),
-	without moving the focus.
-	If the navigator object is not set, it fetches and sets it from the review position.
-	@returns: the current navigator object
-	"""
-	if globalVars.navigatorObject:
-		return globalVars.navigatorObject
-	elif review.getCurrentMode() == 'object':
-		obj = globalVars.reviewPosition.obj
-	else:
-		try:
-			obj = globalVars.reviewPosition.NVDAObjectAtStart
-		except (NotImplementedError, LookupError):
-			obj = globalVars.reviewPosition.obj
-	nextObj = getattr(obj, 'rootNVDAObject', None) or obj
-	if _isSecureObjectWhileLockScreenActivated(nextObj):
-		return globalVars.navigatorObject
-	globalVars.navigatorObject = nextObj
-	return globalVars.navigatorObject
-
-
-def setNavigatorObject(obj: NVDAObjects.NVDAObject, isFocus: bool = False) -> bool:
-	"""Sets an object to be the current navigator object.
-	Navigator objects can be used to navigate around the operating system (with the numpad),
-	without moving the focus.
-	It also sets the current review position to None so that next time the review position is asked for,
-	it is created from the navigator object.
-	@param obj: the object that will be set as the current navigator object
-	@param isFocus: true if the navigator object was set due to a focus change.
-	"""
-
-	if not isinstance(obj, NVDAObjects.NVDAObject):
-		log.error("Object is not a valid NVDAObject")
-		return False
-	if _isSecureObjectWhileLockScreenActivated(obj):
-		return False
-	globalVars.navigatorObject=obj
-	globalVars.reviewPosition=None
-	globalVars.reviewPositionObj=None
-	reviewMode=review.getCurrentMode()
-	# #3320: If in document review yet there is no document to review the mode should be forced to object. 
-	if reviewMode=='document' and (not isinstance(obj.treeInterceptor,treeInterceptorHandler.DocumentTreeInterceptor)  or not obj.treeInterceptor.isReady or obj.treeInterceptor.passThrough):
-		review.setCurrentMode('object',False)
-	elif isinstance(obj.treeInterceptor,treeInterceptorHandler.DocumentTreeInterceptor) and obj.treeInterceptor.isReady and not obj.treeInterceptor.passThrough:
-		if reviewMode=='object':
-			review.setCurrentMode('document',False)
-		if isFocus:
-			globalVars.reviewPosition=obj.treeInterceptor.makeTextInfo(textInfos.POSITION_CARET)
-			globalVars.reviewPositionObj=globalVars.reviewPosition
-	eventHandler.executeEvent("becomeNavigatorObject",obj,isFocus=isFocus)
-	return True
-
-def isTypingProtected():
-	"""Checks to see if key echo should be suppressed because the focus is currently on an object that has its protected state set.
-@returns: True if it should be suppressed, False otherwise.
-@rtype: boolean
-"""
-	focusObject=getFocusObject()
-	if focusObject and focusObject.isProtected:
-		return True
-	else:
-		return False
-
-def createStateList(states):
-	"""Breaks down the given integer in to a list of numbers that are 2 to the power of their position.""" 
-	return [x for x in [1<<y for y in range(32)] if x&states]
-
-
-def moveMouseToNVDAObject(obj):
-	"""Moves the mouse to the given NVDA object's position""" 
-	location=obj.location
-	if location:
-		winUser.setCursorPos(*location.center)
-
-def processPendingEvents(processEventQueue=True):
-	# Import late to avoid circular import.
-	import IAccessibleHandler
-	import JABHandler
-	import wx
-	import queueHandler
-	watchdog.alive()
-	wx.Yield()
-	JABHandler.pumpAll()
-	IAccessibleHandler.pumpAll()
-	import baseObject
-	baseObject.AutoPropertyObject.invalidateCaches()
-	if processEventQueue:
-		queueHandler.flushQueue(queueHandler.eventQueue)
-
-
-def copyToClip(text: str, notify: Optional[bool] = False) -> bool:
-	"""Copies the given text to the windows clipboard.
-	@returns: True if it succeeds, False otherwise.
-	@param text: the text which will be copied to the clipboard
-	@param notify: whether to emit a confirmation message
-	"""
-	if not isinstance(text, str) or len(text) == 0:
-		return False
-	import gui
-	try:
-		with winUser.openClipboard(gui.mainFrame.Handle):
-			winUser.emptyClipboard()
-			winUser.setClipboardData(winUser.CF_UNICODETEXT, text)
-		got = getClipData()
-	except OSError:
-		if notify:
-			ui.reportTextCopiedToClipboard()  # No argument reports a failure.
-		return False
-	if got == text:
-		if notify:
-			ui.reportTextCopiedToClipboard(text)
-		return True
-	if notify:
-		ui.reportTextCopiedToClipboard()  # No argument reports a failure.
-	return False
-
-
-def getClipData():
-	"""Receives text from the windows clipboard.
-@returns: Clipboard text
-@rtype: string
-"""
-	import gui
-	with winUser.openClipboard(gui.mainFrame.Handle):
-		return winUser.getClipboardData(winUser.CF_UNICODETEXT) or u""
-
-def getStatusBar():
-	"""Obtain the status bar for the current foreground object.
-	@return: The status bar object or C{None} if no status bar was found.
-	@rtype: L{NVDAObjects.NVDAObject}
-	"""
-	foreground = getForegroundObject()
-	try:
-		return foreground.appModule.statusBar
-	except NotImplementedError:
-		pass
-	# The status bar is usually at the bottom of the screen.
-	# Therefore, get the object at the bottom left of the foreground object using screen coordinates.
-	location=foreground.location
-	if not location:
-		return None
-	left, top, width, height = location
-	bottom = top + height - 1
-	obj = getDesktopObject().objectFromPoint(left, bottom)
-
-	# We may have landed in a child of the status bar, so search the ancestry for a status bar.
-	while obj and not obj.role == controlTypes.Role.STATUSBAR:
-		obj = obj.parent
-
-	return obj
-
-def getStatusBarText(obj):
-	"""Get the text from a status bar.
-	This includes the name of the status bar and the names and values of all of its children.
-	@param obj: The status bar.
-	@type obj: L{NVDAObjects.NVDAObject}
-	@return: The status bar text.
-	@rtype: str
-	"""
-	try:
-		return obj.appModule.getStatusBarText(obj)
-	except NotImplementedError:
-		pass
-	text = obj.name or ""
-	if text:
-		text += " "
-	return text + " ".join(chunk for child in obj.children for chunk in (child.name, child.value) if chunk and isinstance(chunk, str) and not chunk.isspace())
-
-def filterFileName(name):
-	"""Replaces invalid characters in a given string to make a windows compatible file name.
-	@param name: The file name to filter.
-	@type name: str
-	@returns: The filtered file name.
-	@rtype: str
-	"""
-	invalidChars = r':?*\|<>/"'
-	for c in invalidChars:
-		name=name.replace(c,'_')
-	return name
-
-
-def isNVDAObject(obj: Any) -> bool:
-	"""Returns whether the supplied object is a L{NVDAObjects.NVDAObject}"""
-	return isinstance(obj, NVDAObjects.NVDAObject)
-
-
-def isCursorManager(obj: Any) -> bool:
-	"""Returns whether the supplied object is a L{cursorManager.CursorManager}"""
-	return isinstance(obj, cursorManager.CursorManager)
-
-
-def isTreeInterceptor(obj: Any) -> bool:
-	"""Returns whether the supplied object is a L{treeInterceptorHandler.TreeInterceptor}"""
-	return isinstance(obj, treeInterceptorHandler.TreeInterceptor)
-
-
-def isObjectInActiveTreeInterceptor(obj: NVDAObjects.NVDAObject) -> bool:
-	"""Returns whether the supplied L{NVDAObjects.NVDAObject} is
-	in an active L{treeInterceptorHandler.TreeInterceptor},
-	i.e. a tree interceptor that is not in pass through mode.
-	"""
-	return bool(
-		isinstance(obj, NVDAObjects.NVDAObject)
-		and obj.treeInterceptor
-		and not obj.treeInterceptor.passThrough
-	)
-
-
-def getCaretPosition() -> "textInfos.TextInfo":
-	"""Gets a text info at the position of the caret.
-	"""
-	textContainerObj = getCaretObject()
-	if not textContainerObj:
-		raise RuntimeError("No Caret Object available, this is expected while NVDA is still starting up.")
-	return textContainerObj.makeTextInfo("caret")
-
-
-def getCaretObject() -> "documentBase.TextContainerObject":
-	"""Gets the object which contains the caret.
-	This is normally the NVDAObject with focus, unless it has a browse mode tree interceptor to return instead.
-	@return: The object containing the caret.
-	@note: Note: this may not be the NVDA Object closest to the caret, EG an edit text box may have focus,
-	and contain multiple NVDAObjects closer to the caret position, consider instead:
-		ti = getCaretPosition()
-		ti.expand(textInfos.UNIT_CHARACTER)
-		closestObj = ti.NVDAObjectAtStart
-	"""
-	obj = getFocusObject()
-	ti = obj.treeInterceptor
-	if isinstance(ti,treeInterceptorHandler.DocumentTreeInterceptor) and ti.isReady and not ti.passThrough:
-		return ti
-	return obj
+# A part of NonVisual Desktop Access (NVDA)
+# Copyright (C) 2006-2022 NV Access Limited, James Teh, Michael Curran, Peter Vagner, Derek Riemer,
+# Davy Kager, Babbage B.V., Leonard de Ruijter, Joseph Lee, Accessolutions, Julien Cochuyt
+# This file may be used under the terms of the GNU General Public License, version 2 or later.
+# For more details see: https://www.gnu.org/licenses/gpl-2.0.html
+
+"""General functions for NVDA
+Functions should mostly refer to getting an object (NVDAObject) or a position (TextInfo).
+"""
+
+import typing
+
+import config
+import textInfos
+import review
+import globalVars
+from logHandler import log
+import ui
+import treeInterceptorHandler
+import NVDAObjects
+import winUser
+import controlTypes
+import eventHandler
+import braille
+import vision
+import watchdog
+import exceptions
+import appModuleHandler
+import cursorManager
+from typing import Any, Optional
+from utils.security import _isSecureObjectWhileLockScreenActivated
+
+if typing.TYPE_CHECKING:
+	import documentBase
+
+
+def getFocusObject() -> NVDAObjects.NVDAObject:
+	"""
+	Gets the current object with focus.
+	@returns: the object with focus
+	"""
+	return globalVars.focusObject
+
+
+def getForegroundObject() -> NVDAObjects.NVDAObject:
+	"""Gets the current foreground object.
+	This (cached) object is the (effective) top-level "window" (hwnd).
+	EG a Dialog rather than the focused control within the dialog.
+	The cache is updated as queued events are processed, as such there will be a delay between the winEvent
+	and this function matching. However, within NVDA this should be used in order to be in sync with other
+	functions such as "getFocusAncestors".
+	@returns: the current foreground object
+	"""
+	return globalVars.foregroundObject
+
+
+def setForegroundObject(obj: NVDAObjects.NVDAObject) -> bool:
+	"""Stores the given object as the current foreground object.
+	Note: does not cause the operating system to change the foreground window,
+		but simply allows NVDA to keep track of what the foreground window is.
+		Alternative names for this function may have been:
+		- setLastForegroundWindow
+		- setLastForegroundEventObject
+	@param obj: the object that will be stored as the current foreground object
+	"""
+	if not isinstance(obj, NVDAObjects.NVDAObject):
+		log.error("Object is not a valid NVDAObject")
+		return False
+	if _isSecureObjectWhileLockScreenActivated(obj):
+		return False
+	globalVars.foregroundObject=obj
+	return True
+
+
+# C901 'setFocusObject' is too complex
+# Note: when working on setFocusObject, look for opportunities to simplify
+# and move logic out into smaller helper functions.
+def setFocusObject(obj: NVDAObjects.NVDAObject) -> bool:  # noqa: C901
+	"""Stores an object as the current focus object.
+	Note: this does not physically change the window with focus in the operating system,
+	but allows NVDA to keep track of the correct object.
+	Before overriding the last object,
+	this function calls event_loseFocus on the object to notify it that it is losing focus.
+	@param obj: the object that will be stored as the focus object
+	"""
+	if not isinstance(obj, NVDAObjects.NVDAObject):
+		log.error("Object is not a valid NVDAObject")
+		return False
+	if _isSecureObjectWhileLockScreenActivated(obj):
+		return False
+	if globalVars.focusObject:
+		eventHandler.executeEvent("loseFocus",globalVars.focusObject)
+	oldFocusLine=globalVars.focusAncestors
+	#add the old focus to the old focus ancestors, but only if its not None (is none at NVDA initialization)
+	if globalVars.focusObject: 
+		oldFocusLine.append(globalVars.focusObject)
+	oldAppModules=[o.appModule for o in oldFocusLine if o and o.appModule]
+	appModuleHandler.cleanup()
+	ancestors=[]
+	tempObj=obj
+	matchedOld=False
+	focusDifferenceLevel=0
+	oldFocusLineLength=len(oldFocusLine)
+	# Starting from the focus, move up the ancestor chain.
+	safetyCount=0
+	while tempObj:
+		if safetyCount<100:
+			safetyCount+=1
+		else:
+			try:
+				log.error(
+					"Never ending focus ancestry:"
+					f" last object: {tempObj.name}, {controlTypes.Role(tempObj.role).displayString},"
+					f" window class {tempObj.windowClassName}, application name {tempObj.appModule.appName}"
+				)
+			except:
+				pass
+			tempObj=getDesktopObject()
+		# Scan backwards through the old ancestors looking for a match.
+		for index in range(oldFocusLineLength-1,-1,-1):
+			watchdog.alive()
+			if tempObj==oldFocusLine[index]:
+				# Match! The old and new focus ancestors converge at this point.
+				# Copy the old ancestors up to and including this object.
+				origAncestors=oldFocusLine[0:index+1]
+				#make sure to cache the last old ancestor as a parent on the first new ancestor so as not to leave a broken parent cache
+				if ancestors and origAncestors:
+					ancestors[0].container=origAncestors[-1]
+				origAncestors.extend(ancestors)
+				ancestors=origAncestors
+				focusDifferenceLevel=index+1
+				# We don't need to process any more in either this loop or the outer loop; we have all of the ancestors.
+				matchedOld=True
+				break
+		if matchedOld:
+			break
+		# We're moving backwards along the ancestor chain, so add this to the start of the list.
+		ancestors.insert(0,tempObj)
+		container=tempObj.container
+		tempObj.container=container # Cache the parent.
+		tempObj=container
+	#Remove the final new ancestor as this will be the new focus object
+	del ancestors[-1]
+	# #5467: Ensure that the appModule of the real focus is included in the newAppModule list for profile switching
+	# Rather than an original focus ancestor which happened to match the new focus.
+	newAppModules=[o.appModule for o in ancestors if o and o.appModule]
+	if obj.appModule:
+		newAppModules.append(obj.appModule)
+	try:
+		treeInterceptorHandler.cleanup()
+	except exceptions.CallCancelled:
+		pass
+	treeInterceptorObject=None
+	o=None
+	watchdog.alive()
+	for o in ancestors[focusDifferenceLevel:]+[obj]:
+		try:
+			treeInterceptorObject=treeInterceptorHandler.update(o)
+		except:
+			log.error("Error updating tree interceptor", exc_info=True)
+	#Always make sure that the focus object's treeInterceptor is forced to either the found treeInterceptor (if its in it) or to None
+	#This is to make sure that the treeInterceptor does not have to be looked up, which can cause problems for winInputHook
+	if obj is o or obj in treeInterceptorObject:
+		obj.treeInterceptor=treeInterceptorObject
+	else:
+		obj.treeInterceptor=None
+	# #3804: handleAppSwitch should be called as late as possible,
+	# as triggers must not be out of sync with global focus variables.
+	# setFocusObject shouldn't fail earlier anyway, but it's best to be safe.
+	appModuleHandler.handleAppSwitch(oldAppModules,newAppModules)
+	# Set global focus variables.
+	globalVars.focusDifferenceLevel=focusDifferenceLevel
+	globalVars.focusObject=obj
+	globalVars.focusAncestors=ancestors
+	braille.invalidateCachedFocusAncestors(focusDifferenceLevel)
+	if config.conf["reviewCursor"]["followFocus"]:
+		setNavigatorObject(obj,isFocus=True)
+	return True
+
+def getFocusDifferenceLevel():
+	return globalVars.focusDifferenceLevel
+
+def getFocusAncestors():
+	"""An array of NVDAObjects that are all parents of the object which currently has focus"""
+	return globalVars.focusAncestors
+
+def getMouseObject():
+	"""Returns the object that is directly under the mouse"""
+	return globalVars.mouseObject
+
+
+def setMouseObject(obj: NVDAObjects.NVDAObject) -> bool:
+	"""Tells NVDA to remember the given object as the object that is directly under the mouse"""
+	if not isinstance(obj, NVDAObjects.NVDAObject):
+		log.error("Object is not a valid NVDAObject")
+		return False
+	if _isSecureObjectWhileLockScreenActivated(obj):
+		return False
+	globalVars.mouseObject=obj
+	return True
+
+
+def getDesktopObject() -> NVDAObjects.NVDAObject:
+	"""Get the desktop object"""
+	return globalVars.desktopObject
+
+
+def setDesktopObject(obj: NVDAObjects.NVDAObject) -> None:
+	"""Tells NVDA to remember the given object as the desktop object.
+	We cannot prevent setting this when _isSecureObjectWhileLockScreenActivated is True,
+	as NVDA needs to set the desktopObject on start, and NVDA may start from the lockscreen.
+	"""
+	globalVars.desktopObject=obj
+
+
+def getReviewPosition() -> textInfos.TextInfo:
+	"""Retrieves the current TextInfo instance representing the user's review position.
+	If it is not set, it uses navigator object to create a TextInfo.
+	"""
+	if globalVars.reviewPosition: 
+		return globalVars.reviewPosition
+	else:
+		obj=globalVars.navigatorObject
+		globalVars.reviewPosition,globalVars.reviewPositionObj=review.getPositionForCurrentMode(obj)
+		return globalVars.reviewPosition
+
+
+def setReviewPosition(
+		reviewPosition: textInfos.TextInfo,
+		clearNavigatorObject: bool = True,
+		isCaret: bool = False,
+		isMouse: bool = False,
+) -> bool:
+	"""Sets a TextInfo instance as the review position.
+	@param clearNavigatorObject: if True, It sets the current navigator object to C{None}.
+		In that case, the next time the navigator object is asked for it fetches it from the review position.
+	@param isCaret: Whether the review position is changed due to caret following.
+	@param isMouse: Whether the review position is changed due to mouse following.
+	"""
+	if _isSecureObjectWhileLockScreenActivated(reviewPosition.obj):
+		return False
+	globalVars.reviewPosition=reviewPosition.copy()
+	globalVars.reviewPositionObj=reviewPosition.obj
+	if clearNavigatorObject: globalVars.navigatorObject=None
+	# When the review cursor follows the caret and braille is auto tethered to review,
+	# we should not update braille with the new review position as a tether to focus is due.
+	if not (braille.handler.shouldAutoTether and isCaret):
+		braille.handler.handleReviewMove(shouldAutoTether=not isCaret)
+	if isCaret:
+		visionContext = vision.constants.Context.CARET
+	elif isMouse:
+		visionContext = vision.constants.Context.MOUSE
+	else:
+		visionContext = vision.constants.Context.REVIEW
+	vision.handler.handleReviewMove(context=visionContext)
+	return True
+
+
+def getNavigatorObject() -> NVDAObjects.NVDAObject:
+	"""Gets the current navigator object.
+	Navigator objects can be used to navigate around the operating system (with the numpad),
+	without moving the focus.
+	If the navigator object is not set, it fetches and sets it from the review position.
+	@returns: the current navigator object
+	"""
+	if globalVars.navigatorObject:
+		return globalVars.navigatorObject
+	elif review.getCurrentMode() == 'object':
+		obj = globalVars.reviewPosition.obj
+	else:
+		try:
+			obj = globalVars.reviewPosition.NVDAObjectAtStart
+		except (NotImplementedError, LookupError):
+			obj = globalVars.reviewPosition.obj
+	nextObj = getattr(obj, 'rootNVDAObject', None) or obj
+	if _isSecureObjectWhileLockScreenActivated(nextObj):
+		return globalVars.navigatorObject
+	globalVars.navigatorObject = nextObj
+	return globalVars.navigatorObject
+
+
+def setNavigatorObject(obj: NVDAObjects.NVDAObject, isFocus: bool = False) -> bool:
+	"""Sets an object to be the current navigator object.
+	Navigator objects can be used to navigate around the operating system (with the numpad),
+	without moving the focus.
+	It also sets the current review position to None so that next time the review position is asked for,
+	it is created from the navigator object.
+	@param obj: the object that will be set as the current navigator object
+	@param isFocus: true if the navigator object was set due to a focus change.
+	"""
+
+	if not isinstance(obj, NVDAObjects.NVDAObject):
+		log.error("Object is not a valid NVDAObject")
+		return False
+	if _isSecureObjectWhileLockScreenActivated(obj):
+		return False
+	globalVars.navigatorObject=obj
+	globalVars.reviewPosition=None
+	globalVars.reviewPositionObj=None
+	reviewMode=review.getCurrentMode()
+	# #3320: If in document review yet there is no document to review the mode should be forced to object. 
+	if reviewMode=='document' and (not isinstance(obj.treeInterceptor,treeInterceptorHandler.DocumentTreeInterceptor)  or not obj.treeInterceptor.isReady or obj.treeInterceptor.passThrough):
+		review.setCurrentMode('object',False)
+	elif isinstance(obj.treeInterceptor,treeInterceptorHandler.DocumentTreeInterceptor) and obj.treeInterceptor.isReady and not obj.treeInterceptor.passThrough:
+		if reviewMode=='object':
+			review.setCurrentMode('document',False)
+		if isFocus:
+			globalVars.reviewPosition=obj.treeInterceptor.makeTextInfo(textInfos.POSITION_CARET)
+			globalVars.reviewPositionObj=globalVars.reviewPosition
+	eventHandler.executeEvent("becomeNavigatorObject",obj,isFocus=isFocus)
+	return True
+
+def isTypingProtected():
+	"""Checks to see if key echo should be suppressed because the focus is currently on an object that has its protected state set.
+@returns: True if it should be suppressed, False otherwise.
+@rtype: boolean
+"""
+	focusObject=getFocusObject()
+	if focusObject and focusObject.isProtected:
+		return True
+	else:
+		return False
+
+def createStateList(states):
+	"""Breaks down the given integer in to a list of numbers that are 2 to the power of their position.""" 
+	return [x for x in [1<<y for y in range(32)] if x&states]
+
+
+def moveMouseToNVDAObject(obj):
+	"""Moves the mouse to the given NVDA object's position""" 
+	location=obj.location
+	if location:
+		winUser.setCursorPos(*location.center)
+
+def processPendingEvents(processEventQueue=True):
+	# Import late to avoid circular import.
+	import IAccessibleHandler
+	import JABHandler
+	import wx
+	import queueHandler
+	watchdog.alive()
+	wx.Yield()
+	JABHandler.pumpAll()
+	IAccessibleHandler.pumpAll()
+	import baseObject
+	baseObject.AutoPropertyObject.invalidateCaches()
+	if processEventQueue:
+		queueHandler.flushQueue(queueHandler.eventQueue)
+
+
+def copyToClip(text: str, notify: Optional[bool] = False) -> bool:
+	"""Copies the given text to the windows clipboard.
+	@returns: True if it succeeds, False otherwise.
+	@param text: the text which will be copied to the clipboard
+	@param notify: whether to emit a confirmation message
+	"""
+	if not isinstance(text, str) or len(text) == 0:
+		return False
+	import gui
+	try:
+		with winUser.openClipboard(gui.mainFrame.Handle):
+			winUser.emptyClipboard()
+			winUser.setClipboardData(winUser.CF_UNICODETEXT, text)
+		got = getClipData()
+	except OSError:
+		if notify:
+			ui.reportTextCopiedToClipboard()  # No argument reports a failure.
+		return False
+	if got == text:
+		if notify:
+			ui.reportTextCopiedToClipboard(text)
+		return True
+	if notify:
+		ui.reportTextCopiedToClipboard()  # No argument reports a failure.
+	return False
+
+
+def getClipData():
+	"""Receives text from the windows clipboard.
+@returns: Clipboard text
+@rtype: string
+"""
+	import gui
+	with winUser.openClipboard(gui.mainFrame.Handle):
+		return winUser.getClipboardData(winUser.CF_UNICODETEXT) or u""
+
+def getStatusBar():
+	"""Obtain the status bar for the current foreground object.
+	@return: The status bar object or C{None} if no status bar was found.
+	@rtype: L{NVDAObjects.NVDAObject}
+	"""
+	foreground = getForegroundObject()
+	try:
+		return foreground.appModule.statusBar
+	except NotImplementedError:
+		pass
+	# The status bar is usually at the bottom of the screen.
+	# Therefore, get the object at the bottom left of the foreground object using screen coordinates.
+	location=foreground.location
+	if not location:
+		return None
+	left, top, width, height = location
+	bottom = top + height - 1
+	obj = getDesktopObject().objectFromPoint(left, bottom)
+
+	# We may have landed in a child of the status bar, so search the ancestry for a status bar.
+	while obj and not obj.role == controlTypes.Role.STATUSBAR:
+		obj = obj.parent
+
+	return obj
+
+def getStatusBarText(obj):
+	"""Get the text from a status bar.
+	This includes the name of the status bar and the names and values of all of its children.
+	@param obj: The status bar.
+	@type obj: L{NVDAObjects.NVDAObject}
+	@return: The status bar text.
+	@rtype: str
+	"""
+	try:
+		return obj.appModule.getStatusBarText(obj)
+	except NotImplementedError:
+		pass
+	text = obj.name or ""
+	if text:
+		text += " "
+	return text + " ".join(chunk for child in obj.children for chunk in (child.name, child.value) if chunk and isinstance(chunk, str) and not chunk.isspace())
+
+def filterFileName(name):
+	"""Replaces invalid characters in a given string to make a windows compatible file name.
+	@param name: The file name to filter.
+	@type name: str
+	@returns: The filtered file name.
+	@rtype: str
+	"""
+	invalidChars = r':?*\|<>/"'
+	for c in invalidChars:
+		name=name.replace(c,'_')
+	return name
+
+
+def isNVDAObject(obj: Any) -> bool:
+	"""Returns whether the supplied object is a L{NVDAObjects.NVDAObject}"""
+	return isinstance(obj, NVDAObjects.NVDAObject)
+
+
+def isCursorManager(obj: Any) -> bool:
+	"""Returns whether the supplied object is a L{cursorManager.CursorManager}"""
+	return isinstance(obj, cursorManager.CursorManager)
+
+
+def isTreeInterceptor(obj: Any) -> bool:
+	"""Returns whether the supplied object is a L{treeInterceptorHandler.TreeInterceptor}"""
+	return isinstance(obj, treeInterceptorHandler.TreeInterceptor)
+
+
+def isObjectInActiveTreeInterceptor(obj: NVDAObjects.NVDAObject) -> bool:
+	"""Returns whether the supplied L{NVDAObjects.NVDAObject} is
+	in an active L{treeInterceptorHandler.TreeInterceptor},
+	i.e. a tree interceptor that is not in pass through mode.
+	"""
+	return bool(
+		isinstance(obj, NVDAObjects.NVDAObject)
+		and obj.treeInterceptor
+		and not obj.treeInterceptor.passThrough
+	)
+
+
+def getCaretPosition() -> "textInfos.TextInfo":
+	"""Gets a text info at the position of the caret.
+	"""
+	textContainerObj = getCaretObject()
+	if not textContainerObj:
+		raise RuntimeError("No Caret Object available, this is expected while NVDA is still starting up.")
+	return textContainerObj.makeTextInfo("caret")
+
+
+def getCaretObject() -> "documentBase.TextContainerObject":
+	"""Gets the object which contains the caret.
+	This is normally the NVDAObject with focus, unless it has a browse mode tree interceptor to return instead.
+	@return: The object containing the caret.
+	@note: Note: this may not be the NVDA Object closest to the caret, EG an edit text box may have focus,
+	and contain multiple NVDAObjects closer to the caret position, consider instead:
+		ti = getCaretPosition()
+		ti.expand(textInfos.UNIT_CHARACTER)
+		closestObj = ti.NVDAObjectAtStart
+	"""
+	obj = getFocusObject()
+	ti = obj.treeInterceptor
+	if isinstance(ti,treeInterceptorHandler.DocumentTreeInterceptor) and ti.isReady and not ti.passThrough:
+		return ti
+	return obj