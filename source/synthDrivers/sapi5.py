--- conflicted
+++ resolved
@@ -115,11 +115,7 @@
 			r=winreg.OpenKey(winreg.HKEY_CLASSES_ROOT,cls.COM_CLASS)
 			r.Close()
 			return True
-<<<<<<< HEAD
-		except:
-=======
 		except:  # noqa: E722
->>>>>>> 86f79e6b
 			return False
 
 	ttsAudioStream=None #: Holds the ISPAudio interface for the current voice, to aid in stopping and pausing audio
