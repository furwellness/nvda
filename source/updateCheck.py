--- conflicted
+++ resolved
@@ -26,16 +26,9 @@
 import versionInfo
 if not versionInfo.updateVersionType:
 	raise RuntimeError("No update version type, update checking not supported")
-<<<<<<< HEAD
-import addonAPIVersion
-# Avoid a E402 'module level import not at top of file' warning, because several checks are performed above.
-import gui.contextHelp  # noqa: E402
-from gui.dpiScalingHelper import DpiScalingHelperMixin, DpiScalingHelperMixinWithoutInit  # noqa: E402
-=======
 # Avoid a E402 'module level import not at top of file' warning, because several checks are performed above.
 import gui.contextHelp  # noqa: E402
 from gui.dpiScalingHelper import DpiScalingHelperMixinWithoutInit  # noqa: E402
->>>>>>> 86f79e6b
 import sys  # noqa: E402
 import os
 import inspect
@@ -64,14 +57,7 @@
 )
 from logHandler import log, isPathExternalToNVDA
 import config
-<<<<<<< HEAD
-import shellapi
-import winUser
 import winKernel
-import fileUtils
-=======
-import winKernel
->>>>>>> 86f79e6b
 from utils.tempFile import _createEmptyTempFileForDeletingFile
 
 #: The URL to use for update checks.
@@ -287,11 +273,7 @@
 			state["id"] = uuid4().hex
 		try:
 			info = checkForUpdate(self.AUTO)
-<<<<<<< HEAD
-		except:
-=======
 		except:  # noqa: E722
->>>>>>> 86f79e6b
 			log.debugWarning("Error checking for update", exc_info=True)
 			self._error()
 			return
@@ -586,11 +568,7 @@
 			# Therefore use kernel32::MoveFileEx with copy allowed (0x2) flag set.
 			# TODO: consider moving to shutil.move, which supports moves across filesystems.
 			winKernel.moveFileEx(self.destPath, finalDest, winKernel.MOVEFILE_COPY_ALLOWED)
-<<<<<<< HEAD
-		except:
-=======
 		except:  # noqa: E722
->>>>>>> 86f79e6b
 			log.debugWarning("Unable to rename the file from {} to {}".format(self.destPath, finalDest), exc_info=True)
 			gui.messageBox(
 				# Translators: The message when a downloaded update file could not be preserved.
@@ -669,11 +647,7 @@
 		for url in self.urls:
 			try:
 				self._download(url)
-<<<<<<< HEAD
-			except:
-=======
 			except:  # noqa: E722
->>>>>>> 86f79e6b
 				log.error("Error downloading %s" % url, exc_info=True)
 			else: #Successfully downloaded or canceled
 				if not self._shouldCancel:
@@ -824,11 +798,7 @@
 		# #9038: Python 3 requires binary format when working with pickles.
 		with open(WritePaths.updateCheckStateFile, "wb") as f:
 			pickle.dump(state, f, protocol=0)
-<<<<<<< HEAD
-	except:
-=======
 	except:  # noqa: E722
->>>>>>> 86f79e6b
 		log.debugWarning("Error saving state", exc_info=True)
 
 def initialize():
@@ -837,11 +807,7 @@
 		# #9038: Python 3 requires binary format when working with pickles.
 		with open(WritePaths.updateCheckStateFile, "rb") as f:
 			state = pickle.load(f)
-<<<<<<< HEAD
-	except:
-=======
 	except:  # noqa: E722
->>>>>>> 86f79e6b
 		log.debugWarning("Couldn't retrieve update state", exc_info=True)
 		state = None
 
