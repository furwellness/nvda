--- conflicted
+++ resolved
@@ -11,13 +11,7 @@
 from colors import RGB
 import eventHandler
 from logHandler import log
-<<<<<<< HEAD
-import speech
 import textInfos
-import api
-=======
-import textInfos
->>>>>>> 86f79e6b
 import config
 import locationHelper
 from typing import (
@@ -100,11 +94,7 @@
 	#Unregister any win events we are using
 	for handle in consoleWinEventHookHandles:
 		winUser.unhookWinEvent(handle)
-<<<<<<< HEAD
-	consoleEventHookHandles=[]
-=======
 	consoleEventHookHandles=[]  # noqa: F841
->>>>>>> 86f79e6b
 	consoleObject.stopMonitoring()
 	winKernel.closeHandle(consoleOutputHandle)
 	consoleOutputHandle=None
@@ -132,11 +122,7 @@
 		if isConsoleDead():
 			# We must disconnect NVDA from this console so it can close.
 			disconnectConsole()
-<<<<<<< HEAD
-	except:
-=======
 	except:  # noqa: E722
->>>>>>> 86f79e6b
 		log.exception()
 
 def getConsoleVisibleLines():
