--- conflicted
+++ resolved
@@ -1,162 +1,158 @@
-/*
-Code for C dll bridge to Windows OneCore voices.
-This file is a part of the NVDA project.
-URL: http://www.nvaccess.org/
-Copyright 2016-2017 Tyler Spivey, NV Access Limited.
-    This program is free software: you can redistribute it and/or modify
-    it under the terms of the GNU General Public License version 2.0, as published by
-    the Free Software Foundation.
-    This program is distributed in the hope that it will be useful,
-    but WITHOUT ANY WARRANTY; without even the implied warranty of
-    MERCHANTABILITY or FITNESS FOR A PARTICULAR PURPOSE.
-This license can be found at:
-http://www.gnu.org/licenses/old-licenses/gpl-2.0.html
-*/
-
-#include <string>
-#include <collection.h>
-#include <ppltasks.h>
-#include <wrl.h>
-#include <robuffer.h>
-#include <common/log.h>
-#include "utils.h"
-#include "oneCoreSpeech.h"
-
-using namespace std;
-using namespace Platform;
-using namespace Windows::Media::SpeechSynthesis;
-using namespace concurrency;
-using namespace Windows::Storage::Streams;
-using namespace Microsoft::WRL;
-using namespace Windows::Media;
-using namespace Windows::Foundation::Collections;
-using Windows::Foundation::Metadata::ApiInformation;
-
-bool __stdcall ocSpeech_supportsProsodyOptions() {
-	return ApiInformation::IsApiContractPresent("Windows.Foundation.UniversalApiContract", 5, 0);
-}
-
-OcSpeech* __stdcall ocSpeech_initialize() {
-	auto instance = new OcSpeech;
-	instance->synth = ref new SpeechSynthesizer();
-	// By default, OneCore speech appends a  large annoying chunk of silence at the end of every utterance.
-	// Newer versions of OneCore speech allow disabling this feature, so turn it off where possible.
-	if (ApiInformation::IsApiContractPresent("Windows.Foundation.UniversalApiContract", 6, 0)) {
-		auto options = instance->synth->Options;
-		options->AppendedSilence = SpeechAppendedSilence::Min;
-	} else {
-		LOG_DEBUGWARNING(L"AppendedSilence not supported");
-	}
-	return instance;
-}
-
-void __stdcall ocSpeech_terminate(OcSpeech* instance) {
-	delete instance;
-}
-
-void __stdcall ocSpeech_setCallback(OcSpeech* instance, ocSpeech_Callback fn) {
-	instance->callback = fn;
-}
-
-void __stdcall ocSpeech_speak(OcSpeech* instance, char16 *text) {
-	String^ textStr = ref new String(text);
-	auto markersStr = make_shared<wstring>();
-	task<SpeechSynthesisStream ^>  speakTask;
-	try {
-		speakTask = create_task(instance->synth->SynthesizeSsmlToStreamAsync(textStr));
-	} catch (Platform::Exception ^e) {
-		LOG_ERROR(L"Error " << e->HResult << L": " << e->Message->Data());
-		instance->callback(NULL, 0, NULL);
-		return;
-	}
-	speakTask.then([markersStr] (SpeechSynthesisStream^ speechStream) {
-		// speechStream->Size is 64 bit, but Buffer can only take 32 bit.
-		// We shouldn't get values above 32 bit in reality.
-		const unsigned int size = static_cast<unsigned int>(speechStream->Size);
-		Buffer^ buffer = ref new Buffer(size);
-		IVectorView<IMediaMarker^>^ markers = speechStream->Markers;
-		for (auto&& marker : markers) {
-			if (markersStr->length() > 0) {
-				*markersStr += L"|";
-			}
-			*markersStr += marker->Text->Data();
-			*markersStr += L":";
-			*markersStr += to_wstring(marker->Time.Duration);
-		}
-		auto t = create_task(speechStream->ReadAsync(buffer, size, Windows::Storage::Streams::InputStreamOptions::None));
-		return t;
-	}).then([instance, markersStr] (IBuffer^ buffer) {
-		// Data has been read from the speech stream.
-		// Pass it to the callback.
-<<<<<<< HEAD
-		unsigned char* bytes = getBytes(buffer);
-=======
-		BYTE* bytes = getBytes(buffer);
->>>>>>> ced1faff
-		instance->callback(bytes, buffer->Length, markersStr->c_str());
-	}).then([instance] (task<void> previous) {
-		// Catch any unhandled exceptions that occurred during these tasks.
-		try {
-			previous.get();
-		} catch (Platform::Exception^ e) {
-			LOG_ERROR(L"Error " << e->HResult << L": " << e->Message->Data());
-			instance->callback(NULL, 0, NULL);
-		}
-	});
-}
-
-// We use BSTR because we need the string to stay around until the caller is done with it
-// but the caller then needs to free it.
-// We can't just use malloc because the caller might be using a different CRT
-// and calling malloc and free from different CRTs isn't safe.
-BSTR __stdcall ocSpeech_getVoices(OcSpeech* instance) {
-	wstring voices;
-	for (unsigned int i = 0; i < instance->synth->AllVoices->Size; ++i) {
-		VoiceInformation^ info = instance->synth->AllVoices->GetAt(i);
-		voices += info->Id->Data();
-		voices += L":";
-		voices += info->Language->Data();
-		voices += L":";
-		voices += info->DisplayName->Data();
-		if (i != instance->synth->AllVoices->Size - 1) {
-			voices += L"|";
-		}
-	}
-	return SysAllocString(voices.c_str());
-}
-
-const char16* __stdcall ocSpeech_getCurrentVoiceId(OcSpeech* instance) {
-	return instance->synth->Voice->Id->Data();
-}
-
-void __stdcall ocSpeech_setVoice(OcSpeech* instance, int index) {
-	instance->synth->Voice = instance->synth->AllVoices->GetAt(index);
-}
-
-const char16 * __stdcall ocSpeech_getCurrentVoiceLanguage(OcSpeech* instance) {
-	return instance->synth->Voice->Language->Data();
-}
-
-double __stdcall ocSpeech_getPitch(OcSpeech* instance) {
-	return instance->synth->Options->AudioPitch;
-}
-
-void __stdcall ocSpeech_setPitch(OcSpeech* instance, double pitch) {
-	instance->synth->Options->AudioPitch = pitch;
-}
-
-double __stdcall ocSpeech_getVolume(OcSpeech* instance) {
-	return instance->synth->Options->AudioVolume;
-}
-
-void __stdcall ocSpeech_setVolume(OcSpeech* instance, double volume) {
-	instance->synth->Options->AudioVolume = volume;
-}
-
-double __stdcall ocSpeech_getRate(OcSpeech* instance) {
-	return instance->synth->Options->SpeakingRate;
-}
-
-void __stdcall ocSpeech_setRate(OcSpeech* instance, double rate) {
-	instance->synth->Options->SpeakingRate = rate;
-}
+/*
+Code for C dll bridge to Windows OneCore voices.
+This file is a part of the NVDA project.
+URL: http://www.nvaccess.org/
+Copyright 2016-2017 Tyler Spivey, NV Access Limited.
+    This program is free software: you can redistribute it and/or modify
+    it under the terms of the GNU General Public License version 2.0, as published by
+    the Free Software Foundation.
+    This program is distributed in the hope that it will be useful,
+    but WITHOUT ANY WARRANTY; without even the implied warranty of
+    MERCHANTABILITY or FITNESS FOR A PARTICULAR PURPOSE.
+This license can be found at:
+http://www.gnu.org/licenses/old-licenses/gpl-2.0.html
+*/
+
+#include <string>
+#include <collection.h>
+#include <ppltasks.h>
+#include <wrl.h>
+#include <robuffer.h>
+#include <common/log.h>
+#include "utils.h"
+#include "oneCoreSpeech.h"
+
+using namespace std;
+using namespace Platform;
+using namespace Windows::Media::SpeechSynthesis;
+using namespace concurrency;
+using namespace Windows::Storage::Streams;
+using namespace Microsoft::WRL;
+using namespace Windows::Media;
+using namespace Windows::Foundation::Collections;
+using Windows::Foundation::Metadata::ApiInformation;
+
+bool __stdcall ocSpeech_supportsProsodyOptions() {
+	return ApiInformation::IsApiContractPresent("Windows.Foundation.UniversalApiContract", 5, 0);
+}
+
+OcSpeech* __stdcall ocSpeech_initialize() {
+	auto instance = new OcSpeech;
+	instance->synth = ref new SpeechSynthesizer();
+	// By default, OneCore speech appends a  large annoying chunk of silence at the end of every utterance.
+	// Newer versions of OneCore speech allow disabling this feature, so turn it off where possible.
+	if (ApiInformation::IsApiContractPresent("Windows.Foundation.UniversalApiContract", 6, 0)) {
+		auto options = instance->synth->Options;
+		options->AppendedSilence = SpeechAppendedSilence::Min;
+	} else {
+		LOG_DEBUGWARNING(L"AppendedSilence not supported");
+	}
+	return instance;
+}
+
+void __stdcall ocSpeech_terminate(OcSpeech* instance) {
+	delete instance;
+}
+
+void __stdcall ocSpeech_setCallback(OcSpeech* instance, ocSpeech_Callback fn) {
+	instance->callback = fn;
+}
+
+void __stdcall ocSpeech_speak(OcSpeech* instance, char16 *text) {
+	String^ textStr = ref new String(text);
+	auto markersStr = make_shared<wstring>();
+	task<SpeechSynthesisStream ^>  speakTask;
+	try {
+		speakTask = create_task(instance->synth->SynthesizeSsmlToStreamAsync(textStr));
+	} catch (Platform::Exception ^e) {
+		LOG_ERROR(L"Error " << e->HResult << L": " << e->Message->Data());
+		instance->callback(NULL, 0, NULL);
+		return;
+	}
+	speakTask.then([markersStr] (SpeechSynthesisStream^ speechStream) {
+		// speechStream->Size is 64 bit, but Buffer can only take 32 bit.
+		// We shouldn't get values above 32 bit in reality.
+		const unsigned int size = static_cast<unsigned int>(speechStream->Size);
+		Buffer^ buffer = ref new Buffer(size);
+		IVectorView<IMediaMarker^>^ markers = speechStream->Markers;
+		for (auto&& marker : markers) {
+			if (markersStr->length() > 0) {
+				*markersStr += L"|";
+			}
+			*markersStr += marker->Text->Data();
+			*markersStr += L":";
+			*markersStr += to_wstring(marker->Time.Duration);
+		}
+		auto t = create_task(speechStream->ReadAsync(buffer, size, Windows::Storage::Streams::InputStreamOptions::None));
+		return t;
+	}).then([instance, markersStr] (IBuffer^ buffer) {
+		// Data has been read from the speech stream.
+		// Pass it to the callback.
+		BYTE* bytes = getBytes(buffer);
+		instance->callback(bytes, buffer->Length, markersStr->c_str());
+	}).then([instance] (task<void> previous) {
+		// Catch any unhandled exceptions that occurred during these tasks.
+		try {
+			previous.get();
+		} catch (Platform::Exception^ e) {
+			LOG_ERROR(L"Error " << e->HResult << L": " << e->Message->Data());
+			instance->callback(NULL, 0, NULL);
+		}
+	});
+}
+
+// We use BSTR because we need the string to stay around until the caller is done with it
+// but the caller then needs to free it.
+// We can't just use malloc because the caller might be using a different CRT
+// and calling malloc and free from different CRTs isn't safe.
+BSTR __stdcall ocSpeech_getVoices(OcSpeech* instance) {
+	wstring voices;
+	for (unsigned int i = 0; i < instance->synth->AllVoices->Size; ++i) {
+		VoiceInformation^ info = instance->synth->AllVoices->GetAt(i);
+		voices += info->Id->Data();
+		voices += L":";
+		voices += info->Language->Data();
+		voices += L":";
+		voices += info->DisplayName->Data();
+		if (i != instance->synth->AllVoices->Size - 1) {
+			voices += L"|";
+		}
+	}
+	return SysAllocString(voices.c_str());
+}
+
+const char16* __stdcall ocSpeech_getCurrentVoiceId(OcSpeech* instance) {
+	return instance->synth->Voice->Id->Data();
+}
+
+void __stdcall ocSpeech_setVoice(OcSpeech* instance, int index) {
+	instance->synth->Voice = instance->synth->AllVoices->GetAt(index);
+}
+
+const char16 * __stdcall ocSpeech_getCurrentVoiceLanguage(OcSpeech* instance) {
+	return instance->synth->Voice->Language->Data();
+}
+
+double __stdcall ocSpeech_getPitch(OcSpeech* instance) {
+	return instance->synth->Options->AudioPitch;
+}
+
+void __stdcall ocSpeech_setPitch(OcSpeech* instance, double pitch) {
+	instance->synth->Options->AudioPitch = pitch;
+}
+
+double __stdcall ocSpeech_getVolume(OcSpeech* instance) {
+	return instance->synth->Options->AudioVolume;
+}
+
+void __stdcall ocSpeech_setVolume(OcSpeech* instance, double volume) {
+	instance->synth->Options->AudioVolume = volume;
+}
+
+double __stdcall ocSpeech_getRate(OcSpeech* instance) {
+	return instance->synth->Options->SpeakingRate;
+}
+
+void __stdcall ocSpeech_setRate(OcSpeech* instance, double rate) {
+	instance->synth->Options->SpeakingRate = rate;
+}